--- conflicted
+++ resolved
@@ -13,11 +13,7 @@
     [--min-delta MIN_DELTA] [--min-epochs MIN_EPOCHS] [--batch-size BATCH_SIZE] [-s SEED] [--seed SEED] [--lr LR]
     [--hidden-feats HIDDEN_FEATS] [-k K_CLUSTERS] [--modularity-loss-weight MODULARITY_LOSS_WEIGHT]
     [--purity-loss-weight PURITY_LOSS_WEIGHT] [--regularization-loss-weight REGULARIZATION_LOSS_WEIGHT] [--beta BETA]
-<<<<<<< HEAD
-    [--trajectory-construct TRAJECTORY_CONSTRUCT] [--equal-space]
-=======
     [--trajectory-construct TRAJECTORY_CONSTRUCT] [--DM-embedding-index DM_EMBEDDING_INDEX]
->>>>>>> b9fc19d7
 
 All steps of ONTraC including dataset creation, Graph Pooling, and NT score calculation.
 
@@ -97,19 +93,16 @@
 
   Options for niche trajectory:
     --trajectory-construct=TRAJECTORY_CONSTRUCT
-<<<<<<< HEAD
-                        Method to construct the niche trajectory. Default is 'BF' (brute-force). A faster
-                        alternative is 'TSP'.
-    --equal-space       Whether to assign equally spaced values to for each niche cluster. Default is False,
-                        based on total loadings of each niche cluster.
-=======
-                        Method to construct the niche trajectory. Default is
-                        'BF' (brute-force). A faster alternative is 'TSP'.
+                        Method to construct the niche trajectory. Choices:
+                        BF (brute force), TSP (Travelling salesman problem),
+                        DM (diffusion map). Default is 'BF' (brute-force).
     --DM-embedding-index=DM_embedding_index
                         The index of the embedding in the diffusion map.
                         Valid only when --trajectory-construct is set to DM.
                         Default is 1 which means the first embedding.
->>>>>>> b9fc19d7
+    --equal-space       Whether to assign equally spaced values to for each
+                        niche cluster. Default is False, based on total
+                        loadings of each niche cluster.
 ```
 
 ### Full parameters for ONTraC_pp
@@ -206,7 +199,7 @@
 
 ```{text}
 Usage: NicheTrajectory <--preprocessing-dir PREPROCESSING_DIR> <--GNN-dir GNN_DIR> <--NTScore-dir NTSCORE_DIR> 
-            [--trajectory-construct TRAJECTORY_CONSTRUCT] [--DM-embedding-index DM_EMBEDDING_INDEX]
+            [--trajectory-construct TRAJECTORY_CONSTRUCT] [--DM-embedding-index DM_EMBEDDING_INDEX] [--equal-space]
 
 Niche trajectory: construct niche trajectory for niche cluster and project the NT score to each cell
 
@@ -222,18 +215,17 @@
                         Directory for the NTScore output.
 
   Options for niche trajectory:
-                        Method to construct the niche trajectory. Default is 'BF' (brute-force). A faster alternative is 'TSP'.
-    --equal-space       Whether to assign equally spaced values to for each niche cluster. Default is False, based on total loadings of each niche cluster.
     --trajectory-construct=TRAJECTORY_CONSTRUCT
-<<<<<<< HEAD
-=======
-                        Method to construct the niche trajectory. Default is
-                        'BF' (brute-force). A faster alternative is 'TSP'.
+                        Method to construct the niche trajectory. Choices:
+                        BF (brute force), TSP (Travelling salesman problem),
+                        DM (diffusion map). Default is 'BF' (brute-force).
     --DM-embedding-index=DM_embedding_index
                         The index of the embedding in the diffusion map.
                         Valid only when --trajectory-construct is set to DM.
                         Default is 1 which means the first embedding.
->>>>>>> b9fc19d7
+    --equal-space       Whether to assign equally spaced values to for each
+                        niche cluster. Default is False, based on total
+                        loadings of each niche cluster.
 ```
 
 ### Full parameters for ONTraC_analysis
@@ -304,15 +296,9 @@
 ```{text}
 Usage: ONTraC_GP <--preprocessing-dir PREPROCESSING_DIR> <--GNN-dir GNN_DIR> <--NTScore-dir NTSCORE_DIR>
     [--device DEVICE] [--epochs EPOCHS] [--patience PATIENCE] [--min-delta MIN_DELTA] [--min-epochs MIN_EPOCHS] [--batch-size BATCH_SIZE] 
-<<<<<<< HEAD
-    [-s SEED] [--seed SEED] [--lr LR] [--hidden-feats HIDDEN_FEATS] [-k K_CLUSTERS]
-    [--modularity-loss-weight MODULARITY_LOSS_WEIGHT] [--purity-loss-weight PURITY_LOSS_WEIGHT] 
-    [--regularization-loss-weight REGULARIZATION_LOSS_WEIGHT] [--beta BETA] [--trajectory-construct TRAJECTORY_CONSTRUCT] [--equal-space]
-=======
     [-s SEED] [--seed SEED] [--lr LR] [--hidden-feats HIDDEN_FEATS] [-k K_CLUSTERS] [--modularity-loss-weight MODULARITY_LOSS_WEIGHT]
     [--purity-loss-weight PURITY_LOSS_WEIGHT] [--regularization-loss-weight REGULARIZATION_LOSS_WEIGHT] [--beta BETA]
-    [--trajectory-construct TRAJECTORY_CONSTRUCT] [--DM-embedding-index DM_EMBEDDING_INDEX]
->>>>>>> b9fc19d7
+    [--trajectory-construct TRAJECTORY_CONSTRUCT]  [--DM-embedding-index DM_EMBEDDING_INDEX] [--equal-space]
 
 ONTraC_GP: GNN and Niche Trajectory
 
@@ -355,17 +341,16 @@
 
   Options for niche trajectory:
     --trajectory-construct=TRAJECTORY_CONSTRUCT
-<<<<<<< HEAD
-                        Method to construct the niche trajectory. Default is 'BF' (brute-force). A faster alternative is 'TSP'.
-    --equal-space       Whether to assign equally spaced values to for each niche cluster. Default is False, based on total loadings of each niche cluster.
-=======
-                        Method to construct the niche trajectory. Default is
-                        'BF' (brute-force). A faster alternative is 'TSP'.
+                        Method to construct the niche trajectory. Choices:
+                        BF (brute force), TSP (Travelling salesman problem),
+                        DM (diffusion map). Default is 'BF' (brute-force).
     --DM-embedding-index=DM_embedding_index
                         The index of the embedding in the diffusion map.
                         Valid only when --trajectory-construct is set to DM.
                         Default is 1 which means the first embedding.
->>>>>>> b9fc19d7
+    --equal-space       Whether to assign equally spaced values to for each
+                        niche cluster. Default is False, based on total
+                        loadings of each niche cluster.
 ```
 
 ## Detailed explanation
