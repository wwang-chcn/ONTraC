# Parameters explanation

## Full parameters list

### Full parameters for ONTraC

```{text}
<<<<<<< HEAD
Usage: ONTraC <--NN-dir PREPROCESSING_DIR> <--GNN-dir GNN_DIR> <--NT-dir NTSCORE_DIR> <--meta-input META_INPUT> [--low-res-exp-input LOW_RES_EXP_INPUT]
    [--deconvolution-method DC_METHOD] [--deconvolution-cell-type-number DC_CELL_TYPE_NUM] [--n-cpu N_CPU] [--n-neighbors N_NEIGHBORS] [--n-local N_LOCAL]
    [--device DEVICE] [--epochs EPOCHS] [--patience PATIENCE] [--min-delta MIN_DELTA] [--min-epochs MIN_EPOCHS] [--batch-size BATCH_SIZE] [-s SEED]
    [--lr LR] [--hidden-feats HIDDEN_FEATS] [--n-gcn-layers N_GCN_LAYERS] [-k K_CLUSTERS] [--modularity-loss-weight MODULARITY_LOSS_WEIGHT]
    [--purity-loss-weight PURITY_LOSS_WEIGHT] [--regularization-loss-weight REGULARIZATION_LOSS_WEIGHT] [--beta BETA]
    [--trajectory-construct TRAJECTORY_CONSTRUCT] [--equal-space]
=======
Usage: ONTraC <--NN-dir NN_DIR> <--GNN-dir GNN_DIR> <--NT-dir NT_DIR> <--meta-input META_INPUT> 
    [--n-cpu N_CPU] [--n-neighbors N_NEIGHBORS] [--n-local N_LOCAL] [--device DEVICE] [--epochs EPOCHS] [--patience PATIENCE]
    [--min-delta MIN_DELTA] [--min-epochs MIN_EPOCHS] [--batch-size BATCH_SIZE] [-s SEED] [--lr LR] [--hidden-feats HIDDEN_FEATS]
    [--n-gcn-layers N_GCN_LAYERS] [-k K] [--modularity-loss-weight MODULARITY_LOSS_WEIGHT] [--purity-loss-weight PURITY_LOSS_WEIGHT]
    [--regularization-loss-weight REGULARIZATION_LOSS_WEIGHT] [--beta BETA] [--trajectory-construct TRAJECTORY_CONSTRUCT]
>>>>>>> c98aa5ca

All steps of ONTraC including niche network construction, GNN, and niche construction.

Options:
  --version             show program's version number and exit
  -h, --help            show this help message and exit

  IO:
    --NN-dir=NN_DIR     Directory for niche network outputs.
    --GNN-dir=GNN_DIR   Directory for the GNN output.
    --NT-dir=NT_DIR     Directory for the niche trajectory output.
    --meta-input=META_INPUT
                        Meta data file in csv format. Each row is a cell. The first column should be the cell name with column name
                        Cell_ID. Coordinates (x, y) and sample should be included. Cell type is required for cell-level data.
    --preprocessing-dir=PREPROCESSING_DIR
                        This options will be deprecated from v3.0. Please use --NN-dir instead.
    --NTScore-dir=NTSCORE_DIR
                        This options will be deprecated from v3.0. Please use --NT-dir instead.
    -d DATASET, --dataset=DATASET
                        This options will be deprecated from v3.0. Please use --meta-input instead.

  Niche Network Construction:
    --n-cpu=N_CPU       Number of CPUs used for parallel computing in dataset preprocessing. Default is 4.
    --n-neighbors=N_NEIGHBORS
                        Number of neighbors used for kNN graph construction. It should be less than the number of cells in each
                        sample. Default is 50.
    --n-local=N_LOCAL   Specifies the nth closest local neighbors used for gaussian distance normalization. It should be less than
                        the number of cells in each sample. Default is 20.

  Options for GNN training:
    --device=DEVICE     Device for training. We support cpu and cuda now. Auto select if not specified.
    --epochs=EPOCHS     Number of maximum epochs for training. Default is 1000.
    --patience=PATIENCE
                        Number of epochs wait for better result. Default is 100.
    --min-delta=MIN_DELTA
                        Minimum delta for better result. Default is 0.001
    --min-epochs=MIN_EPOCHS
                        Minimum number of epochs for training. Default is 50. Set to 0 to disable.
    --batch-size=BATCH_SIZE
                        Batch size for training. Default is 0 for whole dataset.
    -s SEED, --seed=SEED
                        Random seed for training. Default is random.
    --lr=LR             Learning rate for training. Default is 0.03.
    --hidden-feats=HIDDEN_FEATS
                        Number of hidden features. Default is 4.
    --n-gcn-layers=N_GCN_LAYERS
                        Number of GCN layers. Default is 2.
    -k K, --k-clusters=K
                        Number of niche clusters. Default is 6.
    --modularity-loss-weight=MODULARITY_LOSS_WEIGHT
                        Weight for modularity loss. Default is 1.
    --purity-loss-weight=PURITY_LOSS_WEIGHT
                        Weight for purity loss. Default is 30.
    --regularization-loss-weight=REGULARIZATION_LOSS_WEIGHT
                        Weight for regularization loss. Default is 0.1.
    --beta=BETA         Beta value control niche cluster assignment matrix. Default is 0.3.

  Options for niche trajectory:
    --trajectory-construct=TRAJECTORY_CONSTRUCT
                        Method to construct the niche trajectory. Default is 'BF' (brute-force). A faster alternative is 'TSP'.
```

### Full parameters for ONTraC_NN

Previouly named as createDataSet.

```{text}
Usage: ONTraC_NN <--NN-dir NN_DIR> <--meta-input META_INPUT>
    [--n-cpu N_CPU] [--n-neighbors N_NEIGHBORS] [--n-local N_LOCAL]

Create niche network and calculate features (normalized cell type composition).

Options:
  --version             show program's version number and exit
  -h, --help            show this help message and exit

  IO:
    --NN-dir=NN_DIR     Directory for niche network outputs.
    --meta-input=META_INPUT
                        Meta data file in csv format. Each row is a cell. The first column should be the cell name with column name
                        Cell_ID. Coordinates (x, y) and sample should be included. Cell type is required for cell-level data.
    --preprocessing-dir=PREPROCESSING_DIR
                        This options will be deprecated from v3.0. Please use --NN-dir instead.
    -d DATASET, --dataset=DATASET
                        This options will be deprecated from v3.0. Please use --meta-input instead.

  Niche Network Construction:
    --n-cpu=N_CPU       Number of CPUs used for parallel computing in dataset preprocessing. Default is 4.
    --n-neighbors=N_NEIGHBORS
                        Number of neighbors used for kNN graph construction. It should be less than the number of cells in each
                        sample. Default is 50.
    --n-local=N_LOCAL   Specifies the nth closest local neighbors used for gaussian distance normalization. It should be less than
                        the number of cells in each sample. Default is 20.
```

### Full parameters for ONTraC_GNN

```{text}
Usage: ONTraC_GNN <--NN-dir NN_DIR> <--GNN-dir GNN_DIR> [--device DEVICE]
    [--epochs EPOCHS] [--patience PATIENCE] [--min-delta MIN_DELTA] [--min-epochs MIN_EPOCHS] [--batch-size BATCH_SIZE] 
    [-s SEED] [--lr LR] [--hidden-feats HIDDEN_FEATS] [--n-gcn-layers N_GCN_LAYERS] [-k K]
    [--modularity-loss-weight MODULARITY_LOSS_WEIGHT] [--purity-loss-weight PURITY_LOSS_WEIGHT] 
    [--regularization-loss-weight REGULARIZATION_LOSS_WEIGHT] [--beta BETA]

Graph Neural Network (GNN). The core algorithm of ONTraC.

Options:
  --version             show program's version number and exit
  -h, --help            show this help message and exit

  IO:
    --NN-dir=NN_DIR     Directory for niche network outputs.
    --GNN-dir=GNN_DIR   Directory for the GNN output.
    --preprocessing-dir=PREPROCESSING_DIR
                        This options will be deprecated from v3.0. Please use --NN-dir instead.

  Options for GNN training:
    --device=DEVICE     Device for training. We support cpu and cuda now. Auto select if not specified.
    --epochs=EPOCHS     Number of maximum epochs for training. Default is 1000.
    --patience=PATIENCE
                        Number of epochs wait for better result. Default is 100.
    --min-delta=MIN_DELTA
                        Minimum delta for better result. Default is 0.001
    --min-epochs=MIN_EPOCHS
                        Minimum number of epochs for training. Default is 50. Set to 0 to disable.
    --batch-size=BATCH_SIZE
                        Batch size for training. Default is 0 for whole dataset.
    -s SEED, --seed=SEED
                        Random seed for training. Default is random.
    --lr=LR             Learning rate for training. Default is 0.03.
    --hidden-feats=HIDDEN_FEATS
                        Number of hidden features. Default is 4.
    --n-gcn-layers=N_GCN_LAYERS
                        Number of GCN layers. Default is 2.
    -k K, --k-clusters=K
                        Number of niche clusters. Default is 6.
    --modularity-loss-weight=MODULARITY_LOSS_WEIGHT
                        Weight for modularity loss. Default is 0.3.
    --purity-loss-weight=PURITY_LOSS_WEIGHT
                        Weight for purity loss. Default is 300.
    --regularization-loss-weight=REGULARIZATION_LOSS_WEIGHT
                        Weight for regularization loss. Default is 0.1.
    --beta=BETA         Beta value control niche cluster assignment matrix. Default is 0.03.
```

### Full parameters for ONTraC_NT

Previouly named as NicheTrajectory.

```{text}
Usage: ONTraC_NT <--NN-dir NN_DIR> <--GNN-dir GNN_DIR> <--NT-dir NT_DIR> 
            [--trajectory-construct TRAJECTORY_CONSTRUCT]

ONTraC_NT: construct niche trajectory for niche cluster and project the NT score to each cell

Options:
  --version             show program's version number and exit
  -h, --help            show this help message and exit

  IO:
    --NN-dir=NN_DIR     Directory for niche network outputs.
    --GNN-dir=GNN_DIR   Directory for the GNN output.
    --NT-dir=NT_DIR     Directory for the niche trajectory output.
    --preprocessing-dir=PREPROCESSING_DIR
                        This options will be deprecated from v3.0. Please use --NN-dir instead.
    --NTScore-dir=NTSCORE_DIR
                        This options will be deprecated from v3.0. Please use --NT-dir instead.

  Options for niche trajectory:
    --trajectory-construct=TRAJECTORY_CONSTRUCT
                        Method to construct the niche trajectory. Default is 'BF' (brute-force). A faster alternative is 'TSP'.
```

### Full parameters for ONTraC_analysis

```{text}
Usage: ONTraC_analysis [--NN-dir NN_DIR] [--GNN-dir GNN_DIR] [--NT-dir NT_DIR] [-o OUTPUT]
    [--meta-input META_INPUT] [-l LOG] [-r REVERSE] [-s SAMPLE] [--scale-factor SCALE_FACTOR]
    [--suppress-cell-type-composition] [--suppress-niche-cluster-loadings] [--suppress-niche-trajectory]
    

ONTraC_analysis: analysis of ONTraC results

Options:
  --version             show program's version number and exit
  -h, --help            show this help message and exit

  IO:
    --NN-dir=NN_DIR     Directory for niche network outputs.
    --GNN-dir=GNN_DIR   Directory for the GNN output.
    --NT-dir=NT_DIR     Directory for the niche trajectory output.
    -o OUTPUT, --output=OUTPUT
                        Directory for analysis output.
    --meta-input=META_INPUT
                        Meta data file in csv format. Each row is a cell. The first column should be the cell name with column name
                        Cell_ID. Coordinates (x, y) and sample should be included. Cell type is required for cell-level data.
    -l LOG, --log=LOG   Log file.
    --preprocessing-dir=PREPROCESSING_DIR
                        This options will be deprecated from v3.0. Please use --NN-dir instead.
    --NTScore-dir=NTSCORE_DIR
                        This options will be deprecated from v3.0. Please use --NT-dir instead.
    -d DATASET, --dataset=DATASET
                        This options will be deprecated from v3.0. Please use --meta-input instead.

  Visualization options:
    -r, --reverse       Reverse the NT score during visualization.
    -s, --sample        Plot each sample separately.
    --scale-factor=SCALE_FACTOR
                        Scale factor control the size of spatial-based plots.

  Suppress options:
    --suppress-cell-type-composition
                        Skip the cell type composition visualization. It would be useful when the number of cell types is large.
    --suppress-niche-cluster-loadings
                        Skip the niche cluster loadings visualization. It would be useful when the number of clusters or sample
                        size is large.
    --suppress-niche-trajectory
                        Skip the niche trajectory related visualization.
```

### Full parameters for ONTraC_GT

Previouly named as ONTraC_GP.

```{text}
Usage: ONTraC_GT <--NN-dir NN_DIR> <--GNN-dir GNN_DIR> <--NT-dir NT_DIR> [--device DEVICE]
    [--epochs EPOCHS] [--patience PATIENCE] [--min-delta MIN_DELTA] [--min-epochs MIN_EPOCHS] [--batch-size BATCH_SIZE] 
    [-s SEED] [--lr LR] [--hidden-feats HIDDEN_FEATS] [--n-gcn-layers N_GCN_LAYERS] [-k K]
    [--modularity-loss-weight MODULARITY_LOSS_WEIGHT] [--purity-loss-weight PURITY_LOSS_WEIGHT] 
    [--regularization-loss-weight REGULARIZATION_LOSS_WEIGHT] [--beta BETA] [--trajectory-construct TRAJECTORY_CONSTRUCT]

ONTraC_GT: GNN and Niche Trajectory

Options:
  --version             show program's version number and exit
  -h, --help            show this help message and exit

  IO:
    --NN-dir=NN_DIR     Directory for niche network outputs.
    --GNN-dir=GNN_DIR   Directory for the GNN output.
    --NT-dir=NT_DIR     Directory for the niche trajectory output.
    --preprocessing-dir=PREPROCESSING_DIR
                        This options will be deprecated from v3.0. Please use --NN-dir instead.
    --NTScore-dir=NTSCORE_DIR
                        This options will be deprecated from v3.0. Please use --NT-dir instead.

  Options for GNN training:
    --device=DEVICE     Device for training. We support cpu and cuda now. Auto select if not specified.
    --epochs=EPOCHS     Number of maximum epochs for training. Default is 1000.
    --patience=PATIENCE
                        Number of epochs wait for better result. Default is 100.
    --min-delta=MIN_DELTA
                        Minimum delta for better result. Default is 0.001
    --min-epochs=MIN_EPOCHS
                        Minimum number of epochs for training. Default is 50. Set to 0 to disable.
    --batch-size=BATCH_SIZE
                        Batch size for training. Default is 0 for whole dataset.
    -s SEED, --seed=SEED
                        Random seed for training. Default is random.
    --lr=LR             Learning rate for training. Default is 0.03.
    --hidden-feats=HIDDEN_FEATS
                        Number of hidden features. Default is 4.
    --n-gcn-layers=N_GCN_LAYERS
                        Number of GCN layers. Default is 2.
    -k K, --k-clusters=K
                        Number of niche clusters. Default is 6.
    --modularity-loss-weight=MODULARITY_LOSS_WEIGHT
                        Weight for modularity loss. Default is 0.3.
    --purity-loss-weight=PURITY_LOSS_WEIGHT
                        Weight for purity loss. Default is 300.
    --regularization-loss-weight=REGULARIZATION_LOSS_WEIGHT
                        Weight for regularization loss. Default is 0.1.
    --beta=BETA         Beta value control niche cluster assignment matrix. Default is 0.03.

  Options for niche trajectory:
    --trajectory-construct=TRAJECTORY_CONSTRUCT
                        Method to construct the niche trajectory. Default is 'BF' (brute-force). A faster alternative is 'TSP'.
```

## Detailed explanation

A detailed explanation for some parameters is listed below.

### patience

The training process will terminated if the model does not improve after the number of epochs set by this parameter.

### min-delta

The model will be considered improved if the total loss decreases by the propotion set by this parameter.

### hidden-feats

The number of niche features after GCN processing (step2).

### modularity-loss-weight

The modularity loss controls the spatial smoothness of niche clusters.

### purity-loss-weight

The purity loss controls the purity of cell type composition within each niche cluster.

### regularization-loss-weight

The regularization loss controls the balance of niche cluster sizes. The higher this weight is set, the more equal the size of each niche cluster.

### beta

The beta value of the softmax function used in generating niche cluster assignment matrix.<|MERGE_RESOLUTION|>--- conflicted
+++ resolved
@@ -5,20 +5,12 @@
 ### Full parameters for ONTraC
 
 ```{text}
-<<<<<<< HEAD
-Usage: ONTraC <--NN-dir PREPROCESSING_DIR> <--GNN-dir GNN_DIR> <--NT-dir NTSCORE_DIR> <--meta-input META_INPUT> [--low-res-exp-input LOW_RES_EXP_INPUT]
+Usage: ONTraC <--NN-dir NN_DIR> <--GNN-dir GNN_DIR> <--NT-dir NT_DIR> <--meta-input META_INPUT> [--low-res-exp-input LOW_RES_EXP_INPUT]
     [--deconvolution-method DC_METHOD] [--deconvolution-cell-type-number DC_CELL_TYPE_NUM] [--n-cpu N_CPU] [--n-neighbors N_NEIGHBORS] [--n-local N_LOCAL]
     [--device DEVICE] [--epochs EPOCHS] [--patience PATIENCE] [--min-delta MIN_DELTA] [--min-epochs MIN_EPOCHS] [--batch-size BATCH_SIZE] [-s SEED]
     [--lr LR] [--hidden-feats HIDDEN_FEATS] [--n-gcn-layers N_GCN_LAYERS] [-k K_CLUSTERS] [--modularity-loss-weight MODULARITY_LOSS_WEIGHT]
     [--purity-loss-weight PURITY_LOSS_WEIGHT] [--regularization-loss-weight REGULARIZATION_LOSS_WEIGHT] [--beta BETA]
     [--trajectory-construct TRAJECTORY_CONSTRUCT] [--equal-space]
-=======
-Usage: ONTraC <--NN-dir NN_DIR> <--GNN-dir GNN_DIR> <--NT-dir NT_DIR> <--meta-input META_INPUT> 
-    [--n-cpu N_CPU] [--n-neighbors N_NEIGHBORS] [--n-local N_LOCAL] [--device DEVICE] [--epochs EPOCHS] [--patience PATIENCE]
-    [--min-delta MIN_DELTA] [--min-epochs MIN_EPOCHS] [--batch-size BATCH_SIZE] [-s SEED] [--lr LR] [--hidden-feats HIDDEN_FEATS]
-    [--n-gcn-layers N_GCN_LAYERS] [-k K] [--modularity-loss-weight MODULARITY_LOSS_WEIGHT] [--purity-loss-weight PURITY_LOSS_WEIGHT]
-    [--regularization-loss-weight REGULARIZATION_LOSS_WEIGHT] [--beta BETA] [--trajectory-construct TRAJECTORY_CONSTRUCT]
->>>>>>> c98aa5ca
 
 All steps of ONTraC including niche network construction, GNN, and niche construction.
 
