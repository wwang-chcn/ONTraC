# Parameters explanation

<<<<<<< HEAD
## Full parameters list

### Full parameters for ONTraC

```{text}
Usage: ONTraC <--NN-dir NN_DIR> <--GNN-dir GNN_DIR> <--NT-dir NT_DIR> <--meta-input META_INPUT>
    [--exp-input EXP_INPUT] [--embedding-input EMBEDDING_INPUT] [--low-res-exp-input LOW_RES_EXP_INPUT] [--deconvoluted-ct-composition DECONVOLUTED_CT_COMPOSITION]
    [--deconvoluted-exp-input DECONVOLUTED_EXP_INPUT] [--resolution RESOLUTION] [--deconvolution-method DC_METHOD] [--deconvolution-ct-num DC_CT_NUM]
    [--n-cpu N_CPU] [--n-neighbors N_NEIGHBORS] [--n-local N_LOCAL] [--embedding-adjust] [--sigma SIGMA] [--device DEVICE] [--epochs EPOCHS] [--patience PATIENCE]
    [--min-delta MIN_DELTA] [--min-epochs MIN_EPOCHS] [--batch-size BATCH_SIZE] [-s SEED] [--lr LR] [--hidden-feats HIDDEN_FEATS]
    [--n-gcn-layers N_GCN_LAYERS] [-k K] [--modularity-loss-weight MODULARITY_LOSS_WEIGHT] [--purity-loss-weight PURITY_LOSS_WEIGHT]
    [--regularization-loss-weight REGULARIZATION_LOSS_WEIGHT] [--beta BETA] [--trajectory-construct TRAJECTORY_CONSTRUCT] [--equal-space]

All steps of ONTraC including niche network construction, GNN, and niche construction.

Options:
  --version             show program's version number and exit
  -h, --help            show this help message and exit

  IO:
    --NN-dir=NN_DIR     Directory for niche network outputs.
    --GNN-dir=GNN_DIR   Directory for the GNN output.
    --NT-dir=NT_DIR     Directory for the niche trajectory output.
    --meta-input=META_INPUT
                        Meta data file in csv format. Each row is a cell. The first column should be the cell
                        name with column name Cell_ID. Coordinates (x, y) and sample should be included. Cell
                        type is required for cell-level data.
    --exp-input=EXP_INPUT
                        Normalized expression file in csv format. Each row is a cell and each column is a gene.
                        The first column should be the cell name with column name Cell_ID. If not provided,
                        cell type should be included in the meta data file.
    --embedding-input=EMBEDDING_INPUT
                        Embedding file in csv format. The first column should be the cell name with column name
                        Cell_ID.
    --low-res-exp-input=LOW_RES_EXP_INPUT
                        Gene X spot matrix in csv format for low-resolution dataset.
    --deconvoluted-ct-composition=DECONVOLUTED_CT_COMPOSITION
                        Deconvoluted cell type composition of each spot in csv format. The first column should
                        be the spot name with column name Spot_ID.
    --deconvoluted-exp-input=DECONVOLUTED_EXP_INPUT
                        Deconvoluted expression of each cell type in csv format. The first column should be the
                        cell type name corresponding to the columns name of decomposition outputed cell type
                        composition.
    --preprocessing-dir=PREPROCESSING_DIR
                        This options will be deprecated from v3.0. Please use --NN-dir instead.
    --NTScore-dir=NTSCORE_DIR
                        This options will be deprecated from v3.0. Please use --NT-dir instead.
    -d DATASET, --dataset=DATASET
                        This options will be deprecated from v3.0. Please use --meta-input instead.

  Preprocessing:
    --resolution=RESOLUTION
                        Resolution for leiden clustering. Used for clustering cells into cell types when gene
                        expression data is provided. Default is 10.0.
    --deconvolution-method=DC_METHOD
                        Deconvolution method used for low resolution data. Default is STdeconvolve.
    --deconvolution-ct-num=DC_CT_NUM
                        Number of cell type that the deconvolution method will deconvolve.

  Niche Network Construction:
    --n-cpu=N_CPU       Number of CPUs used for parallel computing in dataset preprocessing. Default is 4.
    --n-neighbors=N_NEIGHBORS
                        Number of neighbors used for kNN graph construction. It should be less than the number
                        of cells in each sample. Default is 50.
    --n-local=N_LOCAL   Specifies the nth closest local neighbors used for gaussian distance normalization. It
                        should be less than the number of cells in each sample. Default is 20.
    --embedding-adjust  Adjust the cell type coding according to embeddings. Default is False. At least two
                        (Embedding_1 and Embedding_2) should be in the original data if embedding_adjust is
                        True.
    --sigma=SIGMA       Sigma for the exponential function to control the similarity between different cell
                        types or clusters. Default is 1.

  Options for GNN training:
    --device=DEVICE     Device for training. We support cpu and cuda now. Auto select if not specified.
    --epochs=EPOCHS     Number of maximum epochs for training. Default is 1000.
    --patience=PATIENCE
                        Number of epochs wait for better result. Default is 100.
    --min-delta=MIN_DELTA
                        Minimum delta for better result. Should be in (0, 1). Default is 0.001
    --min-epochs=MIN_EPOCHS
                        Minimum number of epochs for training. Default is 50. Set to 0 to disable.
    --batch-size=BATCH_SIZE
                        Batch size for training. Default is 0 for whole dataset.
    -s SEED, --seed=SEED
                        Random seed for training. Default is random.
    --lr=LR             Learning rate for training. Default is 0.03.
    --hidden-feats=HIDDEN_FEATS
                        Number of hidden features. Default is 4.
    --n-gcn-layers=N_GCN_LAYERS
                        Number of GCN layers. Default is 2.
    -k K, --k-clusters=K
                        Number of niche clusters. Default is 6. No more than 8.
    --modularity-loss-weight=MODULARITY_LOSS_WEIGHT
                        Weight for modularity loss. Default is 1.
    --purity-loss-weight=PURITY_LOSS_WEIGHT
                        Weight for purity loss. Default is 30.
    --regularization-loss-weight=REGULARIZATION_LOSS_WEIGHT
                        Weight for regularization loss. Default is 0.1.
    --beta=BETA         Beta value control niche cluster assignment matrix. Default is 0.3.

  Options for niche trajectory:
    --trajectory-construct=TRAJECTORY_CONSTRUCT
                       Method to construct the niche trajectory. Default is 'BF' (brute-force).
    --equal-space       Whether to assign equally spaced values to for each niche cluster. Default is False,
                        based on total loadings of each niche cluster.
```

### Full parameters for ONTraC_NN

Previouly named as createDataSet.

```{text}
Usage: ONTraC_NN <--NN-dir NN_DIR> <--meta-input META_INPUT> [--exp-input EXP_INPUT]
    [--embedding-input EMBEDDING_INPUT] [--low-res-exp-input LOW_RES_EXP_INPUT]
    [--deconvoluted-ct-composition DECONVOLUTED_CT_COMPOSITION] [--deconvoluted-exp-input DECONVOLUTED_EXP_INPUT]
    [--resolution RESOLUTION] [--deconvolution-method DC_METHOD] [--deconvolution-ct-num DC_CT_NUM]
    [--n-cpu N_CPU] [--n-neighbors N_NEIGHBORS] [--n-local N_LOCAL] [--embedding-adjust] [--sigma SIGMA]

Create niche network and calculate features (normalized cell type composition). (Step 1 of ONTraC)

Options:
  --version             show program's version number and exit
  -h, --help            show this help message and exit

  IO:
    --NN-dir=NN_DIR     Directory for niche network outputs.
    --meta-input=META_INPUT
                        Meta data file in csv format. Each row is a cell. The first column should be the cell
                        name with column name Cell_ID. Coordinates (x, y) and sample should be included. Cell
                        type is required for cell-level data.
    --exp-input=EXP_INPUT
                        Normalized expression file in csv format. Each row is a cell and each column is a gene.
                        The first column should be the cell name with column name Cell_ID. If not provided,
                        cell type should be included in the meta data file.
    --embedding-input=EMBEDDING_INPUT
                        Embedding file in csv format. The first column should be the cell name with column name
                        Cell_ID.
    --low-res-exp-input=LOW_RES_EXP_INPUT
                        Gene X spot matrix in csv format for low-resolution dataset.
    --deconvoluted-ct-composition=DECONVOLUTED_CT_COMPOSITION
                        Deconvoluted cell type composition of each spot in csv format. The first column should
                        be the spot name with column name Spot_ID.
    --deconvoluted-exp-input=DECONVOLUTED_EXP_INPUT
                        Deconvoluted expression of each cell type in csv format. The first column should be the
                        cell type name corresponding to the columns name of decomposition outputed cell type
                        composition.
    --preprocessing-dir=PREPROCESSING_DIR
                        This options will be deprecated from v3.0. Please use --NN-dir instead.
    -d DATASET, --dataset=DATASET
                        This options will be deprecated from v3.0. Please use --meta-input instead.

  Preprocessing:
    --resolution=RESOLUTION
                        Resolution for leiden clustering. Used for clustering cells into cell types when gene
                        expression data is provided. Default is 1.0.
    --deconvolution-method=DC_METHOD
                        Deconvolution method used for low resolution data. Default is STdeconvolve.
    --deconvolution-ct-num=DC_CT_NUM
                        Number of cell type that the deconvolution method will deconvolve.

  Niche Network Construction:
    --n-cpu=N_CPU       Number of CPUs used for parallel computing in dataset preprocessing. Default is 4.
    --n-neighbors=N_NEIGHBORS
                        Number of neighbors used for kNN graph construction. It should be less than the number
                        of cells in each sample. Default is 50.
    --n-local=N_LOCAL   Specifies the nth closest local neighbors used for gaussian distance normalization. It
                        should be less than the number of cells in each sample. Default is 20.
    --embedding-adjust  Adjust the cell type coding according to embeddings. Default is False. At least two
                        (Embedding_1 and Embedding_2) should be in the original data if embedding_adjust is
                        True.
    --sigma=SIGMA       Sigma for the exponential function to control the similarity between different cell
                        types or clusters. Default is 1.
```

### Full parameters for ONTraC_GNN

```{text}
Usage: ONTraC_GNN <--NN-dir NN_DIR> <--GNN-dir GNN_DIR> [--device DEVICE]
    [--epochs EPOCHS] [--patience PATIENCE] [--min-delta MIN_DELTA] [--min-epochs MIN_EPOCHS] [--batch-size BATCH_SIZE] 
    [-s SEED] [--lr LR] [--hidden-feats HIDDEN_FEATS] [--n-gcn-layers N_GCN_LAYERS] [-k K]
    [--modularity-loss-weight MODULARITY_LOSS_WEIGHT] [--purity-loss-weight PURITY_LOSS_WEIGHT] 
    [--regularization-loss-weight REGULARIZATION_LOSS_WEIGHT] [--beta BETA]

Graph Neural Network (GNN, GCN + GP). The core algorithm of ONTraC. (Step 2/3 of ONTraC)

Options:
  --version             show program's version number and exit
  -h, --help            show this help message and exit

  IO:
    --NN-dir=NN_DIR     Directory for niche network outputs.
    --GNN-dir=GNN_DIR   Directory for the GNN output.
    --preprocessing-dir=PREPROCESSING_DIR
                        This options will be deprecated from v3.0. Please use --NN-dir instead.

  Options for GNN training:
    --device=DEVICE     Device for training. We support cpu and cuda now. Auto select if not specified.
    --epochs=EPOCHS     Number of maximum epochs for training. Default is 1000.
    --patience=PATIENCE
                        Number of epochs wait for better result. Default is 100.
    --min-delta=MIN_DELTA
                        Minimum delta for better result. Should be in (0, 1). Default is 0.001
    --min-epochs=MIN_EPOCHS
                        Minimum number of epochs for training. Default is 50. Set to 0 to disable.
    --batch-size=BATCH_SIZE
                        Batch size for training. Default is 0 for whole dataset.
    -s SEED, --seed=SEED
                        Random seed for training. Default is random.
    --lr=LR             Learning rate for training. Default is 0.03.
    --hidden-feats=HIDDEN_FEATS
                        Number of hidden features. Default is 4.
    --n-gcn-layers=N_GCN_LAYERS
                        Number of GCN layers. Default is 2.
    -k K, --k-clusters=K
                        Number of niche clusters. Default is 6. No more than 8.
    --modularity-loss-weight=MODULARITY_LOSS_WEIGHT
                        Weight for modularity loss. Default is 1.
    --purity-loss-weight=PURITY_LOSS_WEIGHT
                        Weight for purity loss. Default is 30.
    --regularization-loss-weight=REGULARIZATION_LOSS_WEIGHT
                        Weight for regularization loss. Default is 0.1.
    --beta=BETA         Beta value control niche cluster assignment matrix. Default is 0.3.
```

### Full parameters for ONTraC_NT

Previouly named as NicheTrajectory.

```{text}
Usage: ONTraC_NT <--NN-dir NN_DIR> <--GNN-dir GNN_DIR> <--NT-dir NT_DIR> 
            [--trajectory-construct TRAJECTORY_CONSTRUCT] [--equal-space]

ONTraC_NT: construct niche trajectory for niche cluster and project the NT score to each cell. (Step 4 of
ONTraC)

Options:
  --version             show program's version number and exit
  -h, --help            show this help message and exit

  IO:
    --NN-dir=NN_DIR     Directory for niche network outputs.
    --GNN-dir=GNN_DIR   Directory for the GNN output.
    --NT-dir=NT_DIR     Directory for the niche trajectory output.
    --preprocessing-dir=PREPROCESSING_DIR
                        This options will be deprecated from v3.0. Please use --NN-dir instead.
    --NTScore-dir=NTSCORE_DIR
                        This options will be deprecated from v3.0. Please use --NT-dir instead.

  Options for niche trajectory:
    --trajectory-construct=TRAJECTORY_CONSTRUCT
                        Method to construct the niche trajectory. Default is 'BF' (brute-force).
    --equal-space       Whether to assign equally spaced values to for each niche cluster. Default is False,
                        based on total loadings of each niche cluster.
```

### Full parameters for ONTraC_analysis

```{text}
Usage: ONTraC_analysis [--NN-dir NN_DIR] [--GNN-dir GNN_DIR] [--NT-dir NT_DIR] [-o OUTPUT]
    [--meta-input META_INPUT] [-l LOG] [--embedding-adjust] [--sigma SIGMA] [-r REVERSE] [-s SAMPLE]
    [--scale-factor SCALE_FACTOR] [--suppress-cell-type-composition] [--suppress-niche-cluster-loadings]
    [--suppress-niche-trajectory]
    

ONTraC_analysis: analysis of ONTraC results

Options:
  --version             show program's version number and exit
  -h, --help            show this help message and exit

  IO:
    --NN-dir=NN_DIR     Directory for niche network outputs.
    --GNN-dir=GNN_DIR   Directory for the GNN output.
    --NT-dir=NT_DIR     Directory for the niche trajectory output.
    -o OUTPUT, --output=OUTPUT
                        Directory for analysis output.
>>>>>>> V1
    -l LOG, --log=LOG   Log file.
    --preprocessing-dir=PREPROCESSING_DIR
                        This options will be deprecated from v3.0. Please use --NN-dir instead.
    --NTScore-dir=NTSCORE_DIR
                        This options will be deprecated from v3.0. Please use --NT-dir instead.

  Visualization options:
    --embedding-adjust  Adjust the cell type coding according to embeddings. Default is False. At least two
                        (Embedding_1 and Embedding_2) should be in the original data if embedding_adjust is
                        True.
    --sigma=SIGMA       Sigma for the exponential function to control the similarity between different cell
                        types or clusters. Default is 1.
    -r, --reverse       Reverse the NT score during visualization.
    -s, --sample        Plot each sample separately.
    --scale-factor=SCALE_FACTOR
                        Scale factor control the size of spatial-based plots.

  Suppress options:
    --suppress-cell-type-composition
                        Skip the cell type composition visualization. It would be useful when the number of
                        cell types is large.
    --suppress-niche-cluster-loadings
                        Skip the niche cluster loadings visualization. It would be useful when the number of
                        clusters or sample size is large.
    --suppress-niche-trajectory
                        Skip the niche trajectory related visualization.
```

### Full parameters for ONTraC_GT

Previouly named as ONTraC_GP.

```{text}
Usage: ONTraC_GT <--NN-dir NN_DIR> <--GNN-dir GNN_DIR> <--NT-dir NT_DIR> [--device DEVICE]
    [--epochs EPOCHS] [--patience PATIENCE] [--min-delta MIN_DELTA] [--min-epochs MIN_EPOCHS] [--batch-size BATCH_SIZE] 
    [-s SEED] [--lr LR] [--hidden-feats HIDDEN_FEATS] [--n-gcn-layers N_GCN_LAYERS] [-k K]
    [--modularity-loss-weight MODULARITY_LOSS_WEIGHT] [--purity-loss-weight PURITY_LOSS_WEIGHT] 
    [--regularization-loss-weight REGULARIZATION_LOSS_WEIGHT] [--beta BETA] [--trajectory-construct TRAJECTORY_CONSTRUCT]
    [--equal-space]

ONTraC_GT: GNN and Niche Trajectory

Options:
  --version             show program's version number and exit
  -h, --help            show this help message and exit

  IO:
    --NN-dir=NN_DIR     Directory for niche network outputs.
    --GNN-dir=GNN_DIR   Directory for the GNN output.
    --NT-dir=NT_DIR     Directory for the niche trajectory output.
    --preprocessing-dir=PREPROCESSING_DIR
                        This options will be deprecated from v3.0. Please use --NN-dir instead.
    --NTScore-dir=NTSCORE_DIR
                        This options will be deprecated from v3.0. Please use --NT-dir instead.

  Options for GNN training:
    --device=DEVICE     Device for training. We support cpu and cuda now. Auto select if not specified.
    --epochs=EPOCHS     Number of maximum epochs for training. Default is 1000.
    --patience=PATIENCE
                        Number of epochs wait for better result. Default is 100.
    --min-delta=MIN_DELTA
                        Minimum delta for better result. Should be in (0, 1). Default is 0.001
    --min-epochs=MIN_EPOCHS
                        Minimum number of epochs for training. Default is 50. Set to 0 to disable.
    --batch-size=BATCH_SIZE
                        Batch size for training. Default is 0 for whole dataset.
    -s SEED, --seed=SEED
                        Random seed for training. Default is random.
    --lr=LR             Learning rate for training. Default is 0.03.
    --hidden-feats=HIDDEN_FEATS
                        Number of hidden features. Default is 4.
    --n-gcn-layers=N_GCN_LAYERS
                        Number of GCN layers. Default is 2.
    -k K, --k-clusters=K
                        Number of niche clusters. Default is 6. No more than 8.
    --modularity-loss-weight=MODULARITY_LOSS_WEIGHT
                        Weight for modularity loss. Default is 1.
    --purity-loss-weight=PURITY_LOSS_WEIGHT
                        Weight for purity loss. Default is 30.
    --regularization-loss-weight=REGULARIZATION_LOSS_WEIGHT
                        Weight for regularization loss. Default is 0.1.
    --beta=BETA         Beta value control niche cluster assignment matrix. Default is 0.3.

  Options for niche trajectory:
    --trajectory-construct=TRAJECTORY_CONSTRUCT
                        Method to construct the niche trajectory. Default is 'BF' (brute-force).
    --equal-space       Whether to assign equally spaced values to for each niche cluster. Default is False,
                        based on total loadings of each niche cluster.
```

## Detailed explanation

A detailed explanation for some parameters is listed below.

### patience

The training process will terminated if the model does not improve after the number of epochs set by this parameter.

### min-delta

The model will be considered improved if the total loss decreases by the propotion set by this parameter.

### hidden-feats

The number of niche features after GCN processing (step2).

### modularity-loss-weight

The modularity loss controls the spatial smoothness of niche clusters.

### purity-loss-weight

The purity loss controls the purity of cell type composition within each niche cluster.

### regularization-loss-weight

The regularization loss controls the balance of niche cluster sizes. The higher this weight is set, the more equal the size of each niche cluster.

### beta

The beta value of the softmax function used in generating niche cluster assignment matrix.
=======
Please see the latest `Parameters Explanation` from our [official website](https://ontrac-website.readthedocs.io/en/latest/tutorials/parameters.html).
>>>>>>> b5da3d59
<|MERGE_RESOLUTION|>--- conflicted
+++ resolved
@@ -1,404 +1,3 @@
 # Parameters explanation
 
-<<<<<<< HEAD
-## Full parameters list
-
-### Full parameters for ONTraC
-
-```{text}
-Usage: ONTraC <--NN-dir NN_DIR> <--GNN-dir GNN_DIR> <--NT-dir NT_DIR> <--meta-input META_INPUT>
-    [--exp-input EXP_INPUT] [--embedding-input EMBEDDING_INPUT] [--low-res-exp-input LOW_RES_EXP_INPUT] [--deconvoluted-ct-composition DECONVOLUTED_CT_COMPOSITION]
-    [--deconvoluted-exp-input DECONVOLUTED_EXP_INPUT] [--resolution RESOLUTION] [--deconvolution-method DC_METHOD] [--deconvolution-ct-num DC_CT_NUM]
-    [--n-cpu N_CPU] [--n-neighbors N_NEIGHBORS] [--n-local N_LOCAL] [--embedding-adjust] [--sigma SIGMA] [--device DEVICE] [--epochs EPOCHS] [--patience PATIENCE]
-    [--min-delta MIN_DELTA] [--min-epochs MIN_EPOCHS] [--batch-size BATCH_SIZE] [-s SEED] [--lr LR] [--hidden-feats HIDDEN_FEATS]
-    [--n-gcn-layers N_GCN_LAYERS] [-k K] [--modularity-loss-weight MODULARITY_LOSS_WEIGHT] [--purity-loss-weight PURITY_LOSS_WEIGHT]
-    [--regularization-loss-weight REGULARIZATION_LOSS_WEIGHT] [--beta BETA] [--trajectory-construct TRAJECTORY_CONSTRUCT] [--equal-space]
-
-All steps of ONTraC including niche network construction, GNN, and niche construction.
-
-Options:
-  --version             show program's version number and exit
-  -h, --help            show this help message and exit
-
-  IO:
-    --NN-dir=NN_DIR     Directory for niche network outputs.
-    --GNN-dir=GNN_DIR   Directory for the GNN output.
-    --NT-dir=NT_DIR     Directory for the niche trajectory output.
-    --meta-input=META_INPUT
-                        Meta data file in csv format. Each row is a cell. The first column should be the cell
-                        name with column name Cell_ID. Coordinates (x, y) and sample should be included. Cell
-                        type is required for cell-level data.
-    --exp-input=EXP_INPUT
-                        Normalized expression file in csv format. Each row is a cell and each column is a gene.
-                        The first column should be the cell name with column name Cell_ID. If not provided,
-                        cell type should be included in the meta data file.
-    --embedding-input=EMBEDDING_INPUT
-                        Embedding file in csv format. The first column should be the cell name with column name
-                        Cell_ID.
-    --low-res-exp-input=LOW_RES_EXP_INPUT
-                        Gene X spot matrix in csv format for low-resolution dataset.
-    --deconvoluted-ct-composition=DECONVOLUTED_CT_COMPOSITION
-                        Deconvoluted cell type composition of each spot in csv format. The first column should
-                        be the spot name with column name Spot_ID.
-    --deconvoluted-exp-input=DECONVOLUTED_EXP_INPUT
-                        Deconvoluted expression of each cell type in csv format. The first column should be the
-                        cell type name corresponding to the columns name of decomposition outputed cell type
-                        composition.
-    --preprocessing-dir=PREPROCESSING_DIR
-                        This options will be deprecated from v3.0. Please use --NN-dir instead.
-    --NTScore-dir=NTSCORE_DIR
-                        This options will be deprecated from v3.0. Please use --NT-dir instead.
-    -d DATASET, --dataset=DATASET
-                        This options will be deprecated from v3.0. Please use --meta-input instead.
-
-  Preprocessing:
-    --resolution=RESOLUTION
-                        Resolution for leiden clustering. Used for clustering cells into cell types when gene
-                        expression data is provided. Default is 10.0.
-    --deconvolution-method=DC_METHOD
-                        Deconvolution method used for low resolution data. Default is STdeconvolve.
-    --deconvolution-ct-num=DC_CT_NUM
-                        Number of cell type that the deconvolution method will deconvolve.
-
-  Niche Network Construction:
-    --n-cpu=N_CPU       Number of CPUs used for parallel computing in dataset preprocessing. Default is 4.
-    --n-neighbors=N_NEIGHBORS
-                        Number of neighbors used for kNN graph construction. It should be less than the number
-                        of cells in each sample. Default is 50.
-    --n-local=N_LOCAL   Specifies the nth closest local neighbors used for gaussian distance normalization. It
-                        should be less than the number of cells in each sample. Default is 20.
-    --embedding-adjust  Adjust the cell type coding according to embeddings. Default is False. At least two
-                        (Embedding_1 and Embedding_2) should be in the original data if embedding_adjust is
-                        True.
-    --sigma=SIGMA       Sigma for the exponential function to control the similarity between different cell
-                        types or clusters. Default is 1.
-
-  Options for GNN training:
-    --device=DEVICE     Device for training. We support cpu and cuda now. Auto select if not specified.
-    --epochs=EPOCHS     Number of maximum epochs for training. Default is 1000.
-    --patience=PATIENCE
-                        Number of epochs wait for better result. Default is 100.
-    --min-delta=MIN_DELTA
-                        Minimum delta for better result. Should be in (0, 1). Default is 0.001
-    --min-epochs=MIN_EPOCHS
-                        Minimum number of epochs for training. Default is 50. Set to 0 to disable.
-    --batch-size=BATCH_SIZE
-                        Batch size for training. Default is 0 for whole dataset.
-    -s SEED, --seed=SEED
-                        Random seed for training. Default is random.
-    --lr=LR             Learning rate for training. Default is 0.03.
-    --hidden-feats=HIDDEN_FEATS
-                        Number of hidden features. Default is 4.
-    --n-gcn-layers=N_GCN_LAYERS
-                        Number of GCN layers. Default is 2.
-    -k K, --k-clusters=K
-                        Number of niche clusters. Default is 6. No more than 8.
-    --modularity-loss-weight=MODULARITY_LOSS_WEIGHT
-                        Weight for modularity loss. Default is 1.
-    --purity-loss-weight=PURITY_LOSS_WEIGHT
-                        Weight for purity loss. Default is 30.
-    --regularization-loss-weight=REGULARIZATION_LOSS_WEIGHT
-                        Weight for regularization loss. Default is 0.1.
-    --beta=BETA         Beta value control niche cluster assignment matrix. Default is 0.3.
-
-  Options for niche trajectory:
-    --trajectory-construct=TRAJECTORY_CONSTRUCT
-                       Method to construct the niche trajectory. Default is 'BF' (brute-force).
-    --equal-space       Whether to assign equally spaced values to for each niche cluster. Default is False,
-                        based on total loadings of each niche cluster.
-```
-
-### Full parameters for ONTraC_NN
-
-Previouly named as createDataSet.
-
-```{text}
-Usage: ONTraC_NN <--NN-dir NN_DIR> <--meta-input META_INPUT> [--exp-input EXP_INPUT]
-    [--embedding-input EMBEDDING_INPUT] [--low-res-exp-input LOW_RES_EXP_INPUT]
-    [--deconvoluted-ct-composition DECONVOLUTED_CT_COMPOSITION] [--deconvoluted-exp-input DECONVOLUTED_EXP_INPUT]
-    [--resolution RESOLUTION] [--deconvolution-method DC_METHOD] [--deconvolution-ct-num DC_CT_NUM]
-    [--n-cpu N_CPU] [--n-neighbors N_NEIGHBORS] [--n-local N_LOCAL] [--embedding-adjust] [--sigma SIGMA]
-
-Create niche network and calculate features (normalized cell type composition). (Step 1 of ONTraC)
-
-Options:
-  --version             show program's version number and exit
-  -h, --help            show this help message and exit
-
-  IO:
-    --NN-dir=NN_DIR     Directory for niche network outputs.
-    --meta-input=META_INPUT
-                        Meta data file in csv format. Each row is a cell. The first column should be the cell
-                        name with column name Cell_ID. Coordinates (x, y) and sample should be included. Cell
-                        type is required for cell-level data.
-    --exp-input=EXP_INPUT
-                        Normalized expression file in csv format. Each row is a cell and each column is a gene.
-                        The first column should be the cell name with column name Cell_ID. If not provided,
-                        cell type should be included in the meta data file.
-    --embedding-input=EMBEDDING_INPUT
-                        Embedding file in csv format. The first column should be the cell name with column name
-                        Cell_ID.
-    --low-res-exp-input=LOW_RES_EXP_INPUT
-                        Gene X spot matrix in csv format for low-resolution dataset.
-    --deconvoluted-ct-composition=DECONVOLUTED_CT_COMPOSITION
-                        Deconvoluted cell type composition of each spot in csv format. The first column should
-                        be the spot name with column name Spot_ID.
-    --deconvoluted-exp-input=DECONVOLUTED_EXP_INPUT
-                        Deconvoluted expression of each cell type in csv format. The first column should be the
-                        cell type name corresponding to the columns name of decomposition outputed cell type
-                        composition.
-    --preprocessing-dir=PREPROCESSING_DIR
-                        This options will be deprecated from v3.0. Please use --NN-dir instead.
-    -d DATASET, --dataset=DATASET
-                        This options will be deprecated from v3.0. Please use --meta-input instead.
-
-  Preprocessing:
-    --resolution=RESOLUTION
-                        Resolution for leiden clustering. Used for clustering cells into cell types when gene
-                        expression data is provided. Default is 1.0.
-    --deconvolution-method=DC_METHOD
-                        Deconvolution method used for low resolution data. Default is STdeconvolve.
-    --deconvolution-ct-num=DC_CT_NUM
-                        Number of cell type that the deconvolution method will deconvolve.
-
-  Niche Network Construction:
-    --n-cpu=N_CPU       Number of CPUs used for parallel computing in dataset preprocessing. Default is 4.
-    --n-neighbors=N_NEIGHBORS
-                        Number of neighbors used for kNN graph construction. It should be less than the number
-                        of cells in each sample. Default is 50.
-    --n-local=N_LOCAL   Specifies the nth closest local neighbors used for gaussian distance normalization. It
-                        should be less than the number of cells in each sample. Default is 20.
-    --embedding-adjust  Adjust the cell type coding according to embeddings. Default is False. At least two
-                        (Embedding_1 and Embedding_2) should be in the original data if embedding_adjust is
-                        True.
-    --sigma=SIGMA       Sigma for the exponential function to control the similarity between different cell
-                        types or clusters. Default is 1.
-```
-
-### Full parameters for ONTraC_GNN
-
-```{text}
-Usage: ONTraC_GNN <--NN-dir NN_DIR> <--GNN-dir GNN_DIR> [--device DEVICE]
-    [--epochs EPOCHS] [--patience PATIENCE] [--min-delta MIN_DELTA] [--min-epochs MIN_EPOCHS] [--batch-size BATCH_SIZE] 
-    [-s SEED] [--lr LR] [--hidden-feats HIDDEN_FEATS] [--n-gcn-layers N_GCN_LAYERS] [-k K]
-    [--modularity-loss-weight MODULARITY_LOSS_WEIGHT] [--purity-loss-weight PURITY_LOSS_WEIGHT] 
-    [--regularization-loss-weight REGULARIZATION_LOSS_WEIGHT] [--beta BETA]
-
-Graph Neural Network (GNN, GCN + GP). The core algorithm of ONTraC. (Step 2/3 of ONTraC)
-
-Options:
-  --version             show program's version number and exit
-  -h, --help            show this help message and exit
-
-  IO:
-    --NN-dir=NN_DIR     Directory for niche network outputs.
-    --GNN-dir=GNN_DIR   Directory for the GNN output.
-    --preprocessing-dir=PREPROCESSING_DIR
-                        This options will be deprecated from v3.0. Please use --NN-dir instead.
-
-  Options for GNN training:
-    --device=DEVICE     Device for training. We support cpu and cuda now. Auto select if not specified.
-    --epochs=EPOCHS     Number of maximum epochs for training. Default is 1000.
-    --patience=PATIENCE
-                        Number of epochs wait for better result. Default is 100.
-    --min-delta=MIN_DELTA
-                        Minimum delta for better result. Should be in (0, 1). Default is 0.001
-    --min-epochs=MIN_EPOCHS
-                        Minimum number of epochs for training. Default is 50. Set to 0 to disable.
-    --batch-size=BATCH_SIZE
-                        Batch size for training. Default is 0 for whole dataset.
-    -s SEED, --seed=SEED
-                        Random seed for training. Default is random.
-    --lr=LR             Learning rate for training. Default is 0.03.
-    --hidden-feats=HIDDEN_FEATS
-                        Number of hidden features. Default is 4.
-    --n-gcn-layers=N_GCN_LAYERS
-                        Number of GCN layers. Default is 2.
-    -k K, --k-clusters=K
-                        Number of niche clusters. Default is 6. No more than 8.
-    --modularity-loss-weight=MODULARITY_LOSS_WEIGHT
-                        Weight for modularity loss. Default is 1.
-    --purity-loss-weight=PURITY_LOSS_WEIGHT
-                        Weight for purity loss. Default is 30.
-    --regularization-loss-weight=REGULARIZATION_LOSS_WEIGHT
-                        Weight for regularization loss. Default is 0.1.
-    --beta=BETA         Beta value control niche cluster assignment matrix. Default is 0.3.
-```
-
-### Full parameters for ONTraC_NT
-
-Previouly named as NicheTrajectory.
-
-```{text}
-Usage: ONTraC_NT <--NN-dir NN_DIR> <--GNN-dir GNN_DIR> <--NT-dir NT_DIR> 
-            [--trajectory-construct TRAJECTORY_CONSTRUCT] [--equal-space]
-
-ONTraC_NT: construct niche trajectory for niche cluster and project the NT score to each cell. (Step 4 of
-ONTraC)
-
-Options:
-  --version             show program's version number and exit
-  -h, --help            show this help message and exit
-
-  IO:
-    --NN-dir=NN_DIR     Directory for niche network outputs.
-    --GNN-dir=GNN_DIR   Directory for the GNN output.
-    --NT-dir=NT_DIR     Directory for the niche trajectory output.
-    --preprocessing-dir=PREPROCESSING_DIR
-                        This options will be deprecated from v3.0. Please use --NN-dir instead.
-    --NTScore-dir=NTSCORE_DIR
-                        This options will be deprecated from v3.0. Please use --NT-dir instead.
-
-  Options for niche trajectory:
-    --trajectory-construct=TRAJECTORY_CONSTRUCT
-                        Method to construct the niche trajectory. Default is 'BF' (brute-force).
-    --equal-space       Whether to assign equally spaced values to for each niche cluster. Default is False,
-                        based on total loadings of each niche cluster.
-```
-
-### Full parameters for ONTraC_analysis
-
-```{text}
-Usage: ONTraC_analysis [--NN-dir NN_DIR] [--GNN-dir GNN_DIR] [--NT-dir NT_DIR] [-o OUTPUT]
-    [--meta-input META_INPUT] [-l LOG] [--embedding-adjust] [--sigma SIGMA] [-r REVERSE] [-s SAMPLE]
-    [--scale-factor SCALE_FACTOR] [--suppress-cell-type-composition] [--suppress-niche-cluster-loadings]
-    [--suppress-niche-trajectory]
-    
-
-ONTraC_analysis: analysis of ONTraC results
-
-Options:
-  --version             show program's version number and exit
-  -h, --help            show this help message and exit
-
-  IO:
-    --NN-dir=NN_DIR     Directory for niche network outputs.
-    --GNN-dir=GNN_DIR   Directory for the GNN output.
-    --NT-dir=NT_DIR     Directory for the niche trajectory output.
-    -o OUTPUT, --output=OUTPUT
-                        Directory for analysis output.
->>>>>>> V1
-    -l LOG, --log=LOG   Log file.
-    --preprocessing-dir=PREPROCESSING_DIR
-                        This options will be deprecated from v3.0. Please use --NN-dir instead.
-    --NTScore-dir=NTSCORE_DIR
-                        This options will be deprecated from v3.0. Please use --NT-dir instead.
-
-  Visualization options:
-    --embedding-adjust  Adjust the cell type coding according to embeddings. Default is False. At least two
-                        (Embedding_1 and Embedding_2) should be in the original data if embedding_adjust is
-                        True.
-    --sigma=SIGMA       Sigma for the exponential function to control the similarity between different cell
-                        types or clusters. Default is 1.
-    -r, --reverse       Reverse the NT score during visualization.
-    -s, --sample        Plot each sample separately.
-    --scale-factor=SCALE_FACTOR
-                        Scale factor control the size of spatial-based plots.
-
-  Suppress options:
-    --suppress-cell-type-composition
-                        Skip the cell type composition visualization. It would be useful when the number of
-                        cell types is large.
-    --suppress-niche-cluster-loadings
-                        Skip the niche cluster loadings visualization. It would be useful when the number of
-                        clusters or sample size is large.
-    --suppress-niche-trajectory
-                        Skip the niche trajectory related visualization.
-```
-
-### Full parameters for ONTraC_GT
-
-Previouly named as ONTraC_GP.
-
-```{text}
-Usage: ONTraC_GT <--NN-dir NN_DIR> <--GNN-dir GNN_DIR> <--NT-dir NT_DIR> [--device DEVICE]
-    [--epochs EPOCHS] [--patience PATIENCE] [--min-delta MIN_DELTA] [--min-epochs MIN_EPOCHS] [--batch-size BATCH_SIZE] 
-    [-s SEED] [--lr LR] [--hidden-feats HIDDEN_FEATS] [--n-gcn-layers N_GCN_LAYERS] [-k K]
-    [--modularity-loss-weight MODULARITY_LOSS_WEIGHT] [--purity-loss-weight PURITY_LOSS_WEIGHT] 
-    [--regularization-loss-weight REGULARIZATION_LOSS_WEIGHT] [--beta BETA] [--trajectory-construct TRAJECTORY_CONSTRUCT]
-    [--equal-space]
-
-ONTraC_GT: GNN and Niche Trajectory
-
-Options:
-  --version             show program's version number and exit
-  -h, --help            show this help message and exit
-
-  IO:
-    --NN-dir=NN_DIR     Directory for niche network outputs.
-    --GNN-dir=GNN_DIR   Directory for the GNN output.
-    --NT-dir=NT_DIR     Directory for the niche trajectory output.
-    --preprocessing-dir=PREPROCESSING_DIR
-                        This options will be deprecated from v3.0. Please use --NN-dir instead.
-    --NTScore-dir=NTSCORE_DIR
-                        This options will be deprecated from v3.0. Please use --NT-dir instead.
-
-  Options for GNN training:
-    --device=DEVICE     Device for training. We support cpu and cuda now. Auto select if not specified.
-    --epochs=EPOCHS     Number of maximum epochs for training. Default is 1000.
-    --patience=PATIENCE
-                        Number of epochs wait for better result. Default is 100.
-    --min-delta=MIN_DELTA
-                        Minimum delta for better result. Should be in (0, 1). Default is 0.001
-    --min-epochs=MIN_EPOCHS
-                        Minimum number of epochs for training. Default is 50. Set to 0 to disable.
-    --batch-size=BATCH_SIZE
-                        Batch size for training. Default is 0 for whole dataset.
-    -s SEED, --seed=SEED
-                        Random seed for training. Default is random.
-    --lr=LR             Learning rate for training. Default is 0.03.
-    --hidden-feats=HIDDEN_FEATS
-                        Number of hidden features. Default is 4.
-    --n-gcn-layers=N_GCN_LAYERS
-                        Number of GCN layers. Default is 2.
-    -k K, --k-clusters=K
-                        Number of niche clusters. Default is 6. No more than 8.
-    --modularity-loss-weight=MODULARITY_LOSS_WEIGHT
-                        Weight for modularity loss. Default is 1.
-    --purity-loss-weight=PURITY_LOSS_WEIGHT
-                        Weight for purity loss. Default is 30.
-    --regularization-loss-weight=REGULARIZATION_LOSS_WEIGHT
-                        Weight for regularization loss. Default is 0.1.
-    --beta=BETA         Beta value control niche cluster assignment matrix. Default is 0.3.
-
-  Options for niche trajectory:
-    --trajectory-construct=TRAJECTORY_CONSTRUCT
-                        Method to construct the niche trajectory. Default is 'BF' (brute-force).
-    --equal-space       Whether to assign equally spaced values to for each niche cluster. Default is False,
-                        based on total loadings of each niche cluster.
-```
-
-## Detailed explanation
-
-A detailed explanation for some parameters is listed below.
-
-### patience
-
-The training process will terminated if the model does not improve after the number of epochs set by this parameter.
-
-### min-delta
-
-The model will be considered improved if the total loss decreases by the propotion set by this parameter.
-
-### hidden-feats
-
-The number of niche features after GCN processing (step2).
-
-### modularity-loss-weight
-
-The modularity loss controls the spatial smoothness of niche clusters.
-
-### purity-loss-weight
-
-The purity loss controls the purity of cell type composition within each niche cluster.
-
-### regularization-loss-weight
-
-The regularization loss controls the balance of niche cluster sizes. The higher this weight is set, the more equal the size of each niche cluster.
-
-### beta
-
-The beta value of the softmax function used in generating niche cluster assignment matrix.
-=======
-Please see the latest `Parameters Explanation` from our [official website](https://ontrac-website.readthedocs.io/en/latest/tutorials/parameters.html).
->>>>>>> b5da3d59
+Please see the latest `Parameters Explanation` from our [official website](https://ontrac-website.readthedocs.io/en/latest/tutorials/parameters.html).