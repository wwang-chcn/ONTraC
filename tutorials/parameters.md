# Parameters explanation

## Full parameters list

### Full parameters for ONTraC

```{text}
Usage: ONTraC <-d DATASET> <--preprocessing-dir PREPROCESSING_DIR> <--GNN-dir GNN_DIR> <--NTScore-dir NTSCORE_DIR>
    [--n-cpu N_CPU] [--n-neighbors N_NEIGHBORS] [--n-local N_LOCAL] [--device DEVICE] [--epochs EPOCHS] [--patience PATIENCE]
    [--min-delta MIN_DELTA] [--min-epochs MIN_EPOCHS] [--batch-size BATCH_SIZE] [-s SEED] [--seed SEED] [--lr LR]
    [--hidden-feats HIDDEN_FEATS] [-k K_CLUSTERS] [--modularity-loss-weight MODULARITY_LOSS_WEIGHT]
    [--purity-loss-weight PURITY_LOSS_WEIGHT] [--regularization-loss-weight REGULARIZATION_LOSS_WEIGHT] [--beta BETA]
    [--trajectory-construct TRAJECTORY_CONSTRUCT]

All steps of ONTraC including dataset creation, Graph Pooling, and NT score
calculation.

Options:
  --version             show program's version number and exit
  -h, --help            show this help message and exit

  IO:
    -d DATASET, --dataset=DATASET
                        Original input dataset.
    --preprocessing-dir=PREPROCESSING_DIR
                        Directory for preprocessing outputs.
    --GNN-dir=GNN_DIR   Directory for the GNN output.
    --NTScore-dir=NTSCORE_DIR
                        Directory for the NTScore output.

  Niche Network Construction:
    --n-cpu=N_CPU       Number of CPUs used for parallel computing in dataset
                        preprocessing. Default is 4.
    --n-neighbors=N_NEIGHBORS
                        Number of neighbors used for kNN graph construction.
                        It should be less than the number of cells in each
                        sample. Default is 50.
    --n-local=N_LOCAL   Specifies the nth closest local neighbors used for
                        gaussian distance normalization. It should be less
                        than the number of cells in each sample. Default is
                        20.

  Options for GNN training:
    --device=DEVICE     Device for training. We support cpu and cuda now. Auto
                        select if not specified.
    --epochs=EPOCHS     Number of maximum epochs for training. Default is
                        1000.
    --patience=PATIENCE
                        Number of epochs wait for better result. Default is
                        100.
    --min-delta=MIN_DELTA
                        Minimum delta for better result. Default is 0.001
    --min-epochs=MIN_EPOCHS
                        Minimum number of epochs for training. Default is 50.
                        Set to 0 to disable.
    --batch-size=BATCH_SIZE
                        Batch size for training. Default is 0 for whole
                        dataset.
    -s SEED, --seed=SEED
                        Random seed for training. Default is random.
    --lr=LR             Learning rate for training. Default is 0.03.
    --hidden-feats=HIDDEN_FEATS
                        Number of hidden features. Default is 4.
    -k K, --k-clusters=K
                        Number of niche clusters. Default is 6.
    --modularity-loss-weight=MODULARITY_LOSS_WEIGHT
                        Weight for modularity loss. Default is 1.
    --purity-loss-weight=PURITY_LOSS_WEIGHT
                        Weight for purity loss. Default is 30.
    --regularization-loss-weight=REGULARIZATION_LOSS_WEIGHT
                        Weight for regularization loss. Default is 0.1.
    --beta=BETA         Beta value control niche cluster assignment matrix.
<<<<<<< HEAD
                        Default is 0.3.
=======
                        Default is 0.03.

  Options for niche trajectory:
    --trajectory-construct=TRAJECTORY_CONSTRUCT
                        Method to construct the niche trajectory. Default is
                        'BF' (brute-force). A faster alternative is 'TSP'.
>>>>>>> 52b288a6
```

### Full parameters for createDataSet

```{text}
Usage: createDataSet <-d DATASET> <--preprocessing-dir PREPROCESSING_DIR> [--n-cpu N_CPU] [--n-neighbors N_NEIGHBORS] [--n-local N_LOCAL]

Create dataset for follwoing analysis.

Options:
  --version             show program's version number and exit
  -h, --help            show this help message and exit

  IO:
    -d DATASET, --dataset=DATASET
                        Original input dataset.
    --preprocessing-dir=PREPROCESSING_DIR
                        Directory for preprocessing outputs.

  Niche Network Construction:
    --n-cpu=N_CPU       Number of CPUs used for parallel computing in dataset
                        preprocessing. Default is 4.
    --n-neighbors=N_NEIGHBORS
                        Number of neighbors used for kNN graph construction.
                        It should be less than the number of cells in each sample.
                        Default is 50.
    --n-local=N_LOCAL
                        Specifies the nth closest local neighbors used for
                        gaussian distance normalization. It should be less than
                        the number of cells in each sample. Default is 20.
```

### Full parameters for ONTraC_GNN

```{text}
Usage: ONTraC_GNN <--preprocessing-dir PREPROCESSING_DIR> <--GNN-dir GNN_DIR> [--device DEVICE] [--epochs EPOCHS]
    [--patience PATIENCE] [--min-delta MIN_DELTA] [--min-epochs MIN_EPOCHS] [--batch-size BATCH_SIZE] 
    [-s SEED] [--seed SEED] [--lr LR] [--hidden-feats HIDDEN_FEATS] [-k K_CLUSTERS]
    [--modularity-loss-weight MODULARITY_LOSS_WEIGHT] [--purity-loss-weight PURITY_LOSS_WEIGHT] 
    [--regularization-loss-weight REGULARIZATION_LOSS_WEIGHT] [--beta BETA]

ONTraC_GP (Graph Pooling): GNN & Node Pooling

Options:
  --version             show program's version number and exit
  -h, --help            show this help message and exit

  IO:
    --preprocessing-dir=PREPROCESSING_DIR
                        Directory for preprocessing outputs.
    --GNN-dir=GNN_DIR   Directory for the GNN output.
    --NTScore-dir=NTSCORE_DIR
                        Directory for the NTScore output.

  Options for training:
    --device=DEVICE     Device for training. We support cpu and cuda now. Auto
                        select if not specified.
    --epochs=EPOCHS     Number of maximum epochs for training. Default is
                        1000.
    --patience=PATIENCE
                        Number of epochs wait for better result. Default is
                        100.
    --min-delta=MIN_DELTA
                        Minimum delta for better result. Default is 0.001
    --min-epochs=MIN_EPOCHS
                        Minimum number of epochs for training. Default is 50.
                        Set to 0 to disable.
    --batch-size=BATCH_SIZE
                        Batch size for training. Default is 0 for whole
                        dataset.
    -s SEED, --seed=SEED
                        Random seed for training. Default is random.
    --lr=LR             Learning rate for training. Default is 0.03.
    --hidden-feats=HIDDEN_FEATS
                        Number of hidden features. Default is 4.
    -k K, --k-clusters=K
                        Number of niche clusters. Default is 6.
    --modularity-loss-weight=MODULARITY_LOSS_WEIGHT
                        Weight for modularity loss. Default is 1.
    --purity-loss-weight=PURITY_LOSS_WEIGHT
                        Weight for purity loss. Default is 30.
    --regularization-loss-weight=REGULARIZATION_LOSS_WEIGHT
                        Weight for regularization loss. Default is 0.1.
    --beta=BETA         Beta value control niche cluster assignment matrix.
                        Default is 0.3.
```

### Full parameters for NTScore

```{text}
Usage: NicheTrajectory <--preprocessing-dir PREPROCESSING_DIR> <--GNN-dir GNN_DIR> <--NTScore-dir NTSCORE_DIR> 
            <--trajectory-construct TRAJECTORY_CONSTRUCT>

PseudoTime: Calculate PseudoTime for each node in a graph

Options:
  --version             show program's version number and exit
  -h, --help            show this help message and exit

  IO:
    --preprocessing-dir=PREPROCESSING_DIR
                        Directory for preprocessing outputs.
    --GNN-dir=GNN_DIR   Directory for the GNN output.
    --NTScore-dir=NTSCORE_DIR
                        Directory for the NTScore output.

  Options for niche trajectory:
    --trajectory-construct=TRAJECTORY_CONSTRUCT
                        Method to construct the niche trajectory. Default is
                        'BF' (brute-force). A faster alternative is 'TSP'.
```

### Full parameters for ONTraC_analysis

```{text}
Usage: ONTraC_analysis <-d DATASET> <--preprocessing-dir PREPROCESSING_DIR> <--GNN-dir GNN_DIR> <--NTScore-dir NTSCORE_DIR> <-o OUTPUT_DIR> [-l LOG_FILE] [-r REVERSE]

Analysis the results of ONTraC.

Options:
  --version             show program's version number and exit
  -h, --help            Show this help message and exit.
  -o OUTPUT, --output=OUTPUT
                        Output directory.
  -l LOG, --log=LOG     Log file.
  -r, --reverse         Reverse the NT score.
  -s, --sample          Plot each sample separately.

  IO:
    -d DATASET, --dataset=DATASET
                        Original input dataset.
    --preprocessing-dir=PREPROCESSING_DIR
                        Directory for preprocessing outputs.
    --GNN-dir=GNN_DIR   Directory for the GNN output.
    --NTScore-dir=NTSCORE_DIR
                        Directory for the NTScore output.
```

### Full parameters for ONTraC_GP

```{text}
Usage: ONTraC_GP <-d DATASET> <--preprocessing-dir PREPROCESSING_DIR> <--GNN-dir GNN_DIR> <--NTScore-dir NTSCORE_DIR> 
    [--device DEVICE] [--epochs EPOCHS] [--patience PATIENCE] [--min-delta MIN_DELTA] [--min-epochs MIN_EPOCHS] [--batch-size BATCH_SIZE] 
    [-s SEED] [--seed SEED] [--lr LR] [--hidden-feats HIDDEN_FEATS] [-k K_CLUSTERS]
    [--modularity-loss-weight MODULARITY_LOSS_WEIGHT] [--purity-loss-weight PURITY_LOSS_WEIGHT] 
    [--regularization-loss-weight REGULARIZATION_LOSS_WEIGHT] [--beta BETA]

ONTraC_GP (Graph Pooling): GNN & Node Pooling

Options:
  --version             show program's version number and exit
  -h, --help            show this help message and exit

  IO:
    -d DATASET, --dataset=DATASET
                        Original input dataset.
    --preprocessing-dir=PREPROCESSING_DIR
                        Directory for preprocessing outputs.
    --GNN-dir=GNN_DIR   Directory for the GNN output.
    --NTScore-dir=NTSCORE_DIR
                        Directory for the NTScore output.

  Options for training:
    --device=DEVICE     Device for training. We support cpu and cuda now. Auto
                        select if not specified.
    --epochs=EPOCHS     Number of maximum epochs for training. Default is
                        1000.
    --patience=PATIENCE
                        Number of epochs wait for better result. Default is
                        100.
    --min-delta=MIN_DELTA
                        Minimum delta for better result. Default is 0.001
    --min-epochs=MIN_EPOCHS
                        Minimum number of epochs for training. Default is 50.
                        Set to 0 to disable.
    --batch-size=BATCH_SIZE
                        Batch size for training. Default is 0 for whole
                        dataset.
    -s SEED, --seed=SEED
                        Random seed for training. Default is random.
    --lr=LR             Learning rate for training. Default is 0.03.
    --hidden-feats=HIDDEN_FEATS
                        Number of hidden features. Default is 4.
    -k K, --k-clusters=K
                        Number of niche clusters. Default is 6.
    --modularity-loss-weight=MODULARITY_LOSS_WEIGHT
                        Weight for modularity loss. Default is 0.3.
    --purity-loss-weight=PURITY_LOSS_WEIGHT
                        Weight for purity loss. Default is 300.
    --regularization-loss-weight=REGULARIZATION_LOSS_WEIGHT
                        Weight for regularization loss. Default is 0.1.
    --beta=BETA         Beta value control niche cluster assignment matrix.
                        Default is 0.03.
```

## Detailed explanation

A detailed explanation for some parameters is listed below.

### patience

The training process will terminated if the model does not improve after the number of epochs set by this parameter.

### min-delta

The model will be considered improved if the total loss decreases by the propotion set by this parameter.

### hidden-feats

The number of niche features after GCN processing (step2).

### modularity-loss-weight

The modularity loss controls the spatial smoothness of niche clusters.

### purity-loss-weight

The purity loss controls the purity of cell type composition within each niche cluster.

### regularization-loss-weight

The regularization loss controls the balance of niche cluster sizes. The higher this weight is set, the more equal the size of each niche cluster.

### beta

The beta value of the softmax function used in generating niche cluster assignment matrix.<|MERGE_RESOLUTION|>--- conflicted
+++ resolved
@@ -70,16 +70,7 @@
     --regularization-loss-weight=REGULARIZATION_LOSS_WEIGHT
                         Weight for regularization loss. Default is 0.1.
     --beta=BETA         Beta value control niche cluster assignment matrix.
-<<<<<<< HEAD
                         Default is 0.3.
-=======
-                        Default is 0.03.
-
-  Options for niche trajectory:
-    --trajectory-construct=TRAJECTORY_CONSTRUCT
-                        Method to construct the niche trajectory. Default is
-                        'BF' (brute-force). A faster alternative is 'TSP'.
->>>>>>> 52b288a6
 ```
 
 ### Full parameters for createDataSet
