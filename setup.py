--- conflicted
+++ resolved
@@ -13,24 +13,11 @@
     name='ONTraC',
     version=get_version(),
     package_dir={'ONTraC': 'ONTraC'},  # Specify the root directory for package contents
-<<<<<<< HEAD
     packages=[
         'ONTraC', 'ONTraC.analysis', 'ONTraC.model', 'ONTraC.run', 'ONTraC.train', 'ONTraC.utils', 'ONTraC.optparser'
     ],  # Specify the root directory for finding packages
     scripts=[
-        'ONTraC/bin/createDataSet', 'ONTraC/bin/GP', 'ONTraC/bin/NTScore', 'ONTraC/bin/genGnnMeta',
+        'ONTraC/bin/createDataSet', 'ONTraC/bin/GP', 'ONTraC/bin/NTScore', 'ONTraC/bin/ONTraC', 'ONTraC/bin/genGnnMeta',
         'ONTraC/bin/ONTraC_analysis'
     ],
-)
-=======
-    packages=['ONTraC', 'ONTraC.run', 'ONTraC.model', 'ONTraC.train', 'ONTraC.utils',
-              'ONTraC.optparser'],  # Specify the root directory for finding packages
-    # Add other package metadata (author, description, dependencies, etc.)
-    # entry_points={
-    #     'console_scripts': [
-    #         'create-dataset = ONTraC.bin.createDataSet:main',
-    #         'gp = ONTraC.bin.GP:main'
-    #     ],
-    # },
-    scripts=['ONTraC/bin/createDataSet', 'ONTraC/bin/GP', 'ONTraC/bin/NTScore', 'ONTraC/bin/ONTraC'])
->>>>>>> 66fd5eae
+)