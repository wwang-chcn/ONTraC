--- conflicted
+++ resolved
@@ -95,13 +95,7 @@
     "\n",
     "source ~/.bash_profile\n",
     "conda activate ONTraC\n",
-<<<<<<< HEAD
-    "ONTraC --meta-input stereo_seq_dataset_meta_input.csv --preprocessing-dir stereo_seq_preprocessing --GNN-dir stereo_seq_GNN --NTScore-dir stereo_seq_NTScore \\\n",
-    "       --device cuda --epochs 1000 --batch-size 5 -s 42 --patience 100 --min-delta 0.001 --min-epochs 50 --lr 0.03 --hidden-feats 4 -k 6 \\\n",
-    "       --modularity-loss-weight 1 --purity-loss-weight 30 --regularization-loss-weight 0.1 --beta 0.3 --equal-space 2>&1 | tee stereo_seq.log"
-=======
     "ONTraC --meta-input data/stereo_seq_brain/original_data.csv --NN-dir output/stereo_seq_NN --GNN-dir output/stereo_seq_GNN --NT-dir output/stereo_seq_NT --device cuda -s 42 --lr 0.03 --hidden-feats 4 -k 6 --modularity-loss-weight 0.3 --regularization-loss-weight 0.1 --purity-loss-weight 300 --beta 0.03 2>&1 | tee log/stereo_seq.log"
->>>>>>> c98aa5ca
    ]
   },
   {
@@ -176,49 +170,6 @@
     "from optparse import Values\n",
     "\n",
     "options = Values()\n",
-<<<<<<< HEAD
-    "options.preprocessing_dir = 'train_backup/V2/V1_reproduce_stereo_seq_dataset/stereo_seq_preprocessing/'\n",
-    "options.GNN_dir = 'train_backup/V2/V1_reproduce_stereo_seq_dataset/stereo_seq_GNN/'\n",
-    "options.NTScore_dir = 'train_backup/V2/V1_reproduce_stereo_seq_dataset/stereo_seq_NTScore/'\n",
-    "options.log = 'train_backup/V2/V1_reproduce_stereo_seq_dataset/stereo_seq.log'\n",
-    "options.reverse = True  # Set it to False if you don't want reverse NT score\n",
-    "options.embedding_adjust = False\n",
-    "\n",
-    "data_df = load_data(options = options)\n",
-    "samples = data_df['Sample'].unique().tolist()\n",
-    "cell_types = data_df['Cell_Type'].unique().tolist()"
-   ]
-  },
-  {
-   "cell_type": "markdown",
-   "id": "31a7d12f-d757-4f20-b199-9a7e7da362d0",
-   "metadata": {},
-   "source": [
-    "### Plotting prepare"
-   ]
-  },
-  {
-   "cell_type": "code",
-   "execution_count": 2,
-   "id": "51de7775-9a05-4be5-8eaf-4ccd0d693b97",
-   "metadata": {
-    "execution": {
-     "iopub.execute_input": "2024-04-22T19:36:56.942346Z",
-     "iopub.status.busy": "2024-04-22T19:36:56.941852Z",
-     "iopub.status.idle": "2024-04-22T19:36:58.582968Z",
-     "shell.execute_reply": "2024-04-22T19:36:58.582549Z",
-     "shell.execute_reply.started": "2024-04-22T19:36:56.942316Z"
-    }
-   },
-   "outputs": [],
-   "source": [
-    "import matplotlib as mpl\n",
-    "import matplotlib.pyplot as plt\n",
-    "mpl.rcParams['pdf.fonttype'] = 42\n",
-    "mpl.rcParams['ps.fonttype'] = 42\n",
-    "mpl.rcParams['font.sans-serif'] = 'Arial'\n",
-    "import seaborn as sns"
-=======
     "options.NN_dir = 'simulation_NN'\n",
     "options.GNN_dir = 'simulation_GNN'\n",
     "options.NT_dir = 'simulation_NT'\n",
@@ -226,7 +177,6 @@
     "options.reverse = True  # Set it to False if you don't want reverse NT score\n",
     "options.output = None  # We save the output figure by our self here\n",
     "ana_data = AnaData(options)"
->>>>>>> c98aa5ca
    ]
   },
   {
@@ -256,11 +206,7 @@
     "    pass\n",
     "\n",
     "fig.tight_layout()\n",
-<<<<<<< HEAD
-    "fig.savefig('stereo_seq_spatial_cell_type.png', dpi=150)"
-=======
     "fig.savefig('spatial_cell_type.png', dpi=300)"
->>>>>>> c98aa5ca
    ]
   },
   {
@@ -288,26 +234,8 @@
    "source": [
     "from ONTraC.analysis.spatial import plot_cell_NT_score_dataset_from_anadata\n",
     "\n",
-<<<<<<< HEAD
-    "N = len(samples)\n",
-    "fig, axes = plt.subplots(1, N, figsize=(3.5 * N, 3))\n",
-    "for i, sample in enumerate(samples):\n",
-    "    sample_df = ana_data.NT_score.loc[ana_data.NT_score['Sample'] == sample]\n",
-    "    ax = axes[i] if N > 1 else axes\n",
-    "    NT_score = sample_df['Cell_NTScore'] if not ana_data.options.reverse else 1 - sample_df['Cell_NTScore']\n",
-    "    scatter = ax.scatter(sample_df['x'], sample_df['y'], c=NT_score, cmap='rainbow', vmin=0, vmax=1, s=1)\n",
-    "    # ax.set_aspect('equal', 'box')  # uncomment this line if you want set the x and y axis with same scaling\n",
-    "    # ax.set_xticks([])  # uncomment this line if you don't want to show x coordinates\n",
-    "    # ax.set_yticks([]) # uncomment this line if you don't want to show y coordinates\n",
-    "    plt.colorbar(scatter)\n",
-    "    ax.set_title(f\"{sample} Cell-level NT Score\")\n",
-    "\n",
-    "fig.tight_layout()\n",
-    "fig.savefig('stereo_seq_cell_level_NT_score.png', dpi=200)"
-=======
     "fig, ax = plot_cell_NT_score_dataset_from_anadata(ana_data=ana_data)\n",
     "fig.savefig('cell_level_NT_score.png', dpi=300)"
->>>>>>> c98aa5ca
    ]
   },
   {
