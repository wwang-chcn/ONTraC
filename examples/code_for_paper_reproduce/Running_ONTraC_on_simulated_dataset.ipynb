--- conflicted
+++ resolved
@@ -89,13 +89,7 @@
     "\n",
     "source ~/.bash_profile\n",
     "conda activate ONTraC\n",
-<<<<<<< HEAD
-    "ONTraC --meta-input simulated_dataset_meta_input.csv --preprocessing-dir simulated_preprocessing --GNN-dir simulated_GNN --NTScore-dir simulated_NTScore \\\n",
-    "       --device cuda --epochs 1000 --batch-size 5 -s 42 --patience 100 --min-delta 0.001 --min-epochs 50 --lr 0.03 --hidden-feats 4 -k 6 \\\n",
-    "       --modularity-loss-weight 1 --purity-loss-weight 30 --regularization-loss-weight 0.3 --beta 0.3 --equal-space 2>&1 | tee simulated.log"
-=======
     "ONTraC --meta-input full_simulation_data_with_noise.csv --NN-dir simulation_NN --GNN-dir simulation_GNN --NT-dir simulation_NT --device cuda --epochs 1000 -s 42 --lr 0.03 --hidden-feats 4 -k 6 --modularity-loss-weight 0.3 --regularization-loss-weight 0.1 --purity-loss-weight 300 --beta 0.03 2>&1 | tee simulation.log"
->>>>>>> c98aa5ca
    ]
   },
   {
@@ -170,49 +164,6 @@
     "from optparse import Values\n",
     "\n",
     "options = Values()\n",
-<<<<<<< HEAD
-    "options.preprocessing_dir = 'train_backup/V2/V1_reproduce_simulated_dataset/simulated_preprocessing/'\n",
-    "options.GNN_dir = 'train_backup/V2/V1_reproduce_simulated_dataset/simulated_GNN/'\n",
-    "options.NTScore_dir = 'train_backup/V2/V1_reproduce_simulated_dataset/simulated_NTScore/'\n",
-    "options.log = 'train_backup/V2/V1_reproduce_simulated_dataset/simulated.log'\n",
-    "options.reverse = True  # Set it to False if you don't want reverse NT score\n",
-    "options.embedding_adjust = False\n",
-    "\n",
-    "data_df = load_data(options = options)\n",
-    "samples = data_df['Sample'].unique().tolist()\n",
-    "cell_types = data_df['Cell_Type'].unique().tolist()"
-   ]
-  },
-  {
-   "cell_type": "markdown",
-   "id": "362019a2-a46b-4717-a5f1-b186de76b894",
-   "metadata": {},
-   "source": [
-    "### Plotting prepare"
-   ]
-  },
-  {
-   "cell_type": "code",
-   "execution_count": 2,
-   "id": "508bd808-fc5c-40f7-9040-43b4cdd333a8",
-   "metadata": {
-    "execution": {
-     "iopub.execute_input": "2024-04-22T19:36:56.942346Z",
-     "iopub.status.busy": "2024-04-22T19:36:56.941852Z",
-     "iopub.status.idle": "2024-04-22T19:36:58.582968Z",
-     "shell.execute_reply": "2024-04-22T19:36:58.582549Z",
-     "shell.execute_reply.started": "2024-04-22T19:36:56.942316Z"
-    }
-   },
-   "outputs": [],
-   "source": [
-    "import matplotlib as mpl\n",
-    "import matplotlib.pyplot as plt\n",
-    "mpl.rcParams['pdf.fonttype'] = 42\n",
-    "mpl.rcParams['ps.fonttype'] = 42\n",
-    "mpl.rcParams['font.sans-serif'] = 'Arial'\n",
-    "import seaborn as sns"
-=======
     "options.NN_dir = 'simulation_NN'\n",
     "options.GNN_dir = 'simulation_GNN'\n",
     "options.NT_dir = 'simulation_NT'\n",
@@ -220,7 +171,6 @@
     "options.reverse = True  # Set it to False if you don't want reverse NT score\n",
     "options.output = None  # We save the output figure by our self here\n",
     "ana_data = AnaData(options)"
->>>>>>> c98aa5ca
    ]
   },
   {
@@ -254,14 +204,9 @@
     "\n",
     "\n",
     "\n",
-<<<<<<< HEAD
-    "fig.tight_layout()\n",
-    "fig.savefig('simulation_spatial_cell_type.png', dpi=300)"
-=======
     "fig, axes = plot_spatial_cell_type_distribution_dataset_from_anadata(ana_data = ana_data,\n",
     "                palette=cell_type_pal)\n",
     "fig.savefig('figures/Spatial_cell_type.png', dpi=150)"
->>>>>>> c98aa5ca
    ]
   },
   {
@@ -289,13 +234,8 @@
    "source": [
     "from ONTraC.analysis.spatial import plot_cell_NT_score_dataset_from_anadata\n",
     "\n",
-<<<<<<< HEAD
-    "fig.tight_layout()\n",
-    "fig.savefig('simulation_cell_level_NT_score.png', dpi=300)"
-=======
     "fig, ax = plot_cell_NT_score_dataset_from_anadata(ana_data=ana_data)\n",
     "fig.savefig('cell_level_NT_score.png', dpi=300)"
->>>>>>> c98aa5ca
    ]
   },
   {
