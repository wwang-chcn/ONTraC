--- conflicted
+++ resolved
@@ -16,14 +16,11 @@
 def load_input_data(
     meta_input: Union[str, Path],
     NN_dir: Union[str, Path],
-<<<<<<< HEAD
     exp_input: Optional[Union[str, Path]] = None,
     embedding_input: Optional[Union[str, Path]] = None,
     low_res_exp_input: Optional[Union[str, Path]] = None,
     deconvoluted_ct_composition: Optional[Union[str, Path]] = None,
     deconvoluted_exp_input: Optional[Union[str, Path]] = None,
-=======
->>>>>>> 19bed76c
 ) -> Dict[str, pd.DataFrame]:
     """
     Load data from original inputs.
@@ -85,7 +82,6 @@
     return output
 
 
-<<<<<<< HEAD
 def perform_deconvolution(NN_dir: Union[str, Path],
                           dc_method: str,
                           exp_df: pd.DataFrame,
@@ -210,9 +206,6 @@
                      resolution: Optional[float] = None,
                      dc_method: Optional[str] = None,
                      dc_ct_num: Optional[int] = None) -> Tuple[pd.DataFrame, pd.DataFrame, pd.DataFrame]:
-=======
-def preprocessing_nn(meta_input: Union[str, Path], NN_dir: Union[str, Path]) -> Tuple[pd.DataFrame, pd.DataFrame]:
->>>>>>> 19bed76c
     """
     Preprocessing for niche network.
 
@@ -251,7 +244,6 @@
     :return: Tuple[pd.DataFrame, pd.DataFrame], meta data and cell type coding matrix.
     """
 
-<<<<<<< HEAD
     input_data = load_input_data(meta_input=meta_input,
                                  NN_dir=NN_dir,
                                  exp_input=exp_input,
@@ -259,22 +251,6 @@
                                  low_res_exp_input=low_res_exp_input,
                                  deconvoluted_ct_composition=deconvoluted_ct_composition,
                                  deconvoluted_exp_input=deconvoluted_exp_input)
-=======
-    input_data = load_input_data(meta_input=meta_input, NN_dir=NN_dir)
-
-    if 'meta_data' not in input_data:
-        raise ValueError('meta_data is required for preprocessing.')
-    meta_data_df = input_data['meta_data']
-
-    # generate cell type coding matrix
-    meta_data_df['Cell_Type'] = meta_data_df['Cell_Type'].astype('category')
-    ct_coding_matrix = np.zeros(shape=(meta_data_df.shape[0],
-                                       meta_data_df['Cell_Type'].cat.categories.shape[0]))  # N x #cell_type
-    ct_coding_matrix[np.arange(meta_data_df.shape[0]), meta_data_df.Cell_Type.cat.codes.values] = 1
-    ct_coding = pd.DataFrame(data=ct_coding_matrix,
-                             columns=meta_data_df['Cell_Type'].cat.categories,
-                             index=meta_data_df.index)
->>>>>>> 19bed76c
 
     input_data = cal_cell_type_coding(input_data=input_data,
                                       NN_dir=NN_dir,
