--- conflicted
+++ resolved
@@ -1,6 +1,6 @@
 import os
 from pathlib import Path
-from typing import Dict, Tuple, Union
+from typing import Dict, Optional, Tuple, Union
 
 import numpy as np
 import pandas as pd
@@ -9,12 +9,8 @@
 from torch_geometric.loader import DenseDataLoader
 
 from ..data import SpatailOmicsDataset, load_dataset
-<<<<<<< HEAD
 from ..external.deconvolution import apply_STdeconvolve
-from ..log import info
-=======
 from ..log import error, info
->>>>>>> 99cc1579
 from ..utils import get_meta_data_file
 from .data import load_meta_data, save_cell_type_code, save_meta_data
 from .expression import define_neighbors, perform_harmony, perform_leiden, perform_pca, perform_umap
