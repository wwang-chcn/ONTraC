import os
from pathlib import Path
from typing import Dict, Optional, Tuple, Union

import numpy as np
import pandas as pd
<<<<<<< HEAD
from torch_geometric.loader import DataLoader
=======
from numpy import ndarray
from pandas import DataFrame
from torch_geometric.loader import DenseDataLoader
>>>>>>> f2730fa2

from ..data import SpatailOmicsDataset, load_dataset
from ..external.deconvolution import apply_STdeconvolve
from ..log import error, info
from ..utils import get_meta_data_file
from .data import load_meta_data, save_cell_type_code, save_meta_data
from .expression import define_neighbors, perform_harmony, perform_leiden, perform_pca, perform_umap


def load_input_data(
    meta_input: Union[str, Path],
    NN_dir: Union[str, Path],
    exp_input: Optional[Union[str, Path]] = None,
    embedding_input: Optional[Union[str, Path]] = None,
    low_res_exp_input: Optional[Union[str, Path]] = None,
    deconvoluted_ct_composition: Optional[Union[str, Path]] = None,
    deconvoluted_exp_input: Optional[Union[str, Path]] = None,
) -> Dict[str, pd.DataFrame]:
    """
    Load data from original inputs.
    :param meta_input: str or Path, meta data file.
    :param NN_dir: str or Path, save directory.
    :return: Dict[str, pd.DataFrame], loaded data.
    """

    output = {}

    # default values
    output['embedding_data'] = None

    # ----- load meta_data -----
    meta_data_df = load_meta_data(save_dir=NN_dir, meta_data_file=meta_input)
    ids = meta_data_df.iloc[:, 0].values.tolist()
    output['meta_data'] = meta_data_df  # N x X

    # cell or spot level data?
    id_name = meta_data_df.columns[0]
    if id_name == 'Cell_ID':
        if embedding_input is not None:
            embedding_df = pd.read_csv(embedding_input, index_col=0)
            # TODO: error message module
            if embedding_df.index.tolist() != ids:
                raise ValueError('The first column of embedding input should be same as the first column of meta_data.')
            output['embedding_data'] = embedding_df  # N x #embedding
        elif exp_input is not None:
            exp_df = pd.read_csv(exp_input, index_col=0)
            # TODO: error message module
            if exp_df.index.tolist() != ids:
                raise ValueError('The first column of exp input should be same as the first column of meta_data.')
            output['exp_data'] = exp_df  # N x #gene
    else:
        if low_res_exp_input is not None:
            low_res_exp_df = pd.read_csv(low_res_exp_input, index_col=0)
            # TODO: error message module
            if low_res_exp_df.columns.tolist() != ids:
                raise ValueError('The first row in low_res_exp_data should be same as the first column of meta_data.')
            output['low_res_exp'] = low_res_exp_df  # #gene x #N
        if deconvoluted_ct_composition is not None:
            deconvoluted_ct_composition_df = pd.read_csv(deconvoluted_ct_composition, index_col=0)
            deconvoluted_ct_composition_df.index = deconvoluted_ct_composition_df.index.astype(str)
            deconvoluted_ct_composition_df.columns = deconvoluted_ct_composition_df.columns.astype(str)
            # TODO: error message module
            if deconvoluted_ct_composition_df.shape[0] != meta_data_df.shape[0]:
                raise ValueError('The number of rows in meta_data and deconvoluted_ct_composition should be the same.')
            output['deconvoluted_ct_composition'] = deconvoluted_ct_composition_df  # N x #cell_type
        if deconvoluted_exp_input is not None and deconvoluted_ct_composition is not None:  # if deconvoluted_exp_input is provided, deconvoluted_ct_composition should also be provided
            deconvoluted_exp_df = pd.read_csv(deconvoluted_exp_input, index_col=0)
            deconvoluted_exp_df.index = deconvoluted_exp_df.index.astype(str)
            deconvoluted_exp_df.columns = deconvoluted_exp_df.columns.astype(str)
            # TODO: error message module
            if deconvoluted_exp_df.index.tolist() != deconvoluted_ct_composition_df.columns.tolist():
                raise ValueError(
                    'The index of deconvoluted_exp_data should be same as the columns of deconvoluted_ct_composition.')
            output['deconvoluted_exp_data'] = deconvoluted_exp_df  # #cell_type x #gene

    return output


def perform_deconvolution(NN_dir: Union[str, Path],
                          dc_method: str,
                          exp_df: pd.DataFrame,
                          dc_ct_num: int,
                          gen_ct_embedding: bool = False) -> pd.DataFrame:
    """
    Perform deconvolution.
    :param NN_dir: str or Path, save directory.
    :param dc_method: str, deconvolution method.
    :param exp_df: pd.DataFrame, expression matrix.  #gene x #spot
    :param dc_ct_num: int, number of cell types.
    :param gen_ct_embedding: Generate cell type embedding or not.
    :return: np.ndarray, deconvoluted cell type matrix.  #spot x #cell_type
    """

    info(message='            -------- deconvolution -------           ')

    if dc_method == 'STdeconvolve':
        info(message='Apply STdeconvolve to low resolution data.')
        ct_coding_df = apply_STdeconvolve(NN_dir=NN_dir,
                                          exp_df=exp_df,
                                          ct_num=dc_ct_num,
                                          gen_ct_embedding=gen_ct_embedding)

    return ct_coding_df


def cal_cell_type_coding(
    input_data: Dict[str, pd.DataFrame],
    NN_dir: Union[str, Path],
    resolution: Optional[float] = None,
    dc_method: Optional[str] = None,
    dc_ct_num: Optional[int] = None,
    gen_ct_embedding: bool = False,
) -> Dict[str, pd.DataFrame]:
    """
    """

    meta_data_df = input_data['meta_data']

    id_name = meta_data_df.columns[0]
    if id_name == 'Cell_ID':
        if 'Cell_Type' in meta_data_df.columns:  # option 1: cell-level data with Cell_Type info in meta_data
            meta_data_df['Cell_Type'] = meta_data_df['Cell_Type'].astype('category')
        else:
            if 'embedding_data' in input_data and input_data[
                    'embedding_data'] is not None:  # option 2: cell-level data with embedding info
                pca_embedding = input_data['embedding_data'].values
            elif 'exp_data' in input_data and input_data[
                    'exp_data'] is not None:  # option 3: cell-level data with gene expression data
                pca_embedding = perform_pca(input_data['exp_data'])
                if 'Batch' in meta_data_df.columns:
                    if meta_data_df['Batch'].nunique() > 1:
                        pca_embedding = perform_harmony(pca_embedding, meta_data_df, 'Batch')
            else:
                raise ValueError(
                    'Cell_Type column, exp_data, or embedding_data should be provided for cell-level data.')

            # save PCA embedding
            input_data['embedding_data'] = pd.DataFrame(data=pca_embedding,
                                                        columns=[f'PC{i+1}' for i in range(pca_embedding.shape[1])],
                                                        index=meta_data_df[id_name])
            np.savetxt(Path(NN_dir).joinpath('PCA_embedding.csv'), pca_embedding, delimiter=',')

            if resolution is None:
                raise ValueError(
                    'resolution should be provided for cell-level data with gene expression or embedding data as input when Cell_Type is not provided in meta data input.'
                )

            connectivities = define_neighbors(pca_embedding)
            leiden_result = perform_leiden(connectivities, resolution=resolution)
            umap_embedding = perform_umap(pca_embedding)
            np.savetxt(Path(NN_dir).joinpath('UMAP_embedding.csv'), umap_embedding, delimiter=',')
            meta_data_df['Cell_Type'] = pd.Categorical(leiden_result)
            input_data['meta_data'] = meta_data_df
            save_meta_data(save_dir=NN_dir, meta_data_df=meta_data_df)

            # save meta data
            meta_data_df.to_csv(Path(NN_dir).joinpath('meta_data.csv'), index=False)

        # generate cell type coding matrix
        ct_coding_matrix = np.zeros(shape=(meta_data_df.shape[0],
                                           meta_data_df['Cell_Type'].cat.categories.shape[0]))  # N x #cell_type
        ct_coding_matrix[np.arange(meta_data_df.shape[0]), meta_data_df.Cell_Type.cat.codes.values] = 1
        ct_coding_df = pd.DataFrame(data=ct_coding_matrix,
                                    columns=meta_data_df['Cell_Type'].cat.categories,
                                    index=meta_data_df[id_name])
        # save cell type code
        save_cell_type_code(save_dir=NN_dir, cell_types=meta_data_df['Cell_Type'])

    else:  # id_name == 'Spot_ID', low resolution data
        if 'deconvoluted_ct_composition' in input_data:  # option 4: low resolution data with deconvoluted cell type composition
            ct_coding_df = input_data['deconvoluted_ct_composition']  # N x #cell_type
        elif 'low_res_exp' in input_data:  # option 5: low resolution data with original expression data
            if dc_method is None or dc_ct_num is None:
                raise ValueError('dc_method and dc_ct_num are required when you provide low_res_exp_data as input.')

            ct_coding_df = perform_deconvolution(NN_dir=NN_dir,
                                                 dc_method=dc_method,
                                                 exp_df=input_data['low_res_exp'],
                                                 dc_ct_num=dc_ct_num,
                                                 gen_ct_embedding=gen_ct_embedding)
        else:
            raise ValueError(
                'deconvoluted_ct_composition or low_res_exp_data should be provided for low resolution data.')

        # save cell type code
        save_cell_type_code(save_dir=NN_dir, cell_types=pd.Series(ct_coding_df.columns))

    input_data['ct_coding'] = ct_coding_df
    ct_coding_df.to_csv(Path(NN_dir).joinpath('ct_coding.csv'), index=True, index_label=id_name)

    return input_data


def preprocessing_nn(meta_input: Union[str, Path],
                     NN_dir: Union[str, Path],
                     exp_input: Optional[Union[str, Path]] = None,
                     embedding_input: Optional[Union[str, Path]] = None,
                     low_res_exp_input: Optional[Union[str, Path]] = None,
                     gen_ct_embedding: bool = False,
                     deconvoluted_ct_composition: Optional[Union[str, Path]] = None,
                     deconvoluted_exp_input: Optional[Union[str, Path]] = None,
                     resolution: Optional[float] = None,
                     dc_method: Optional[str] = None,
                     dc_ct_num: Optional[int] = None) -> Tuple[pd.DataFrame, pd.DataFrame, pd.DataFrame]:
    """
    Preprocessing for niche network.

    Possible input parameters combinations:
    # class I: without embedding ajustment
    1. meta_input, NN_dir (cell-level data with Cell_Type info in meta_data)
    2. meta_input, NN_dir, exp_input, resolution (cell-level data with gene expression data)
    3. meta_input, NN_dir, embedding_input (cell-level data with embedding info)
    4. meta_input, NN_dir, low_res_exp_input, dc_method, dc_ct_num (spot-level data with original expression data)
    5. meta_input, NN_dir, low_res_exp_input, deconvoluted_ct_composition (spot-level data with deconvoluted cell type composition)
    # class II: with embedding ajustment
    1. embedding_adjust, sigma, meta_input, NN_dir, exp_input, resolution  (cell-level data with gene expression data)
    2. embedding_adjust, sigma, meta_input, NN_dir, embedding_input (cell-level data with embedding info)
    3. meta_input, NN_dir, low_res_exp_input, dc_method, dc_ct_num (spot-level data with original expression data)
    4. meta_input, NN_dir, low_res_exp_input, deconvoluted_ct_composition, deconvoluted_exp_input (spot-level data with deconvoluted cell type composition)

    Steps:
    1. define cell type
    2. cell type coding matrix
    3. embedding adjustment (optional)


    :param meta_input: str or Path, meta data file.
    :param NN_dir: str or Path, save directory.
    :param exp_input: str or Path, expression data file.
    :param embedding_input: str or Path, embedding data file.
    :param low_res_exp_input: str or Path, low resolution expression data file.
    :param gen_ct_embedding: bool, generate cell type embedding.
    :param deconvoluted_ct_composition: str or Path, deconvoluted cell type composition file.
    :param deconvoluted_exp_input: str or Path, deconvoluted expression data file.
    :param resolution: float, resolution.
    :param dc_method: str, deconvolution method.
    :param dc_ct_num: int, deconvoluted cell type number.
    :param embedding_adjust: bool, adjust embedding.
    :param sigma: float, sigma.
    :return: Tuple[pd.DataFrame, pd.DataFrame], meta data and cell type coding matrix.
    """

    input_data = load_input_data(meta_input=meta_input,
                                 NN_dir=NN_dir,
                                 exp_input=exp_input,
                                 embedding_input=embedding_input,
                                 low_res_exp_input=low_res_exp_input,
                                 deconvoluted_ct_composition=deconvoluted_ct_composition,
                                 deconvoluted_exp_input=deconvoluted_exp_input)

    input_data = cal_cell_type_coding(input_data=input_data,
                                      NN_dir=NN_dir,
                                      resolution=resolution,
                                      dc_method=dc_method,
                                      dc_ct_num=dc_ct_num,
                                      gen_ct_embedding=gen_ct_embedding)

    return input_data['meta_data'], input_data['embedding_data'], input_data['ct_coding']


def load_data(NN_dir: Union[str, Path], batch_size: int = 0) -> Tuple[SpatailOmicsDataset, DataLoader]:
    """
    Load data and create sample loader.
    :param NN_dir: str or Path, save directory.
    :param batch_size: int, batch size.
    :return: Tuple[SpatailOmicsDataset, DenseDataLoader], dataset and sample loader.
    """

    info('Loading dataset.')

    dataset = load_dataset(NN_dir=NN_dir)
    batch_size = batch_size if batch_size > 0 else len(dataset)
    sample_loader = DataLoader(dataset, batch_size=batch_size)

    return dataset, sample_loader


def preprocessing_gnn(NN_dir: Union[str, Path],
                      batch_size: int = 0) -> Tuple[SpatailOmicsDataset, DataLoader, pd.DataFrame]:
    """
    Preprocessing for GNN.
    :param NN_dir: str or Path, save directory.
    :param batch_size: int, batch size.
    :return: Tuple[SpatailOmicsDataset, DenseDataLoader, pd.DataFrame], dataset, sample loader, and meta data.
    """

    # meta data
    meta_data_df = pd.read_csv(get_meta_data_file(NN_dir), header=0)
    meta_data_df['Sample'] = meta_data_df['Sample'].astype(str).astype('category')
    if 'Cell_Type' in meta_data_df.columns:
        meta_data_df['Cell_Type'] = meta_data_df['Cell_Type'].astype(str).astype('category')

    # dataset and sample loader
    dataset, sample_loader = load_data(NN_dir=NN_dir, batch_size=batch_size)

    return dataset, sample_loader, meta_data_df


def preprocessing_nt(NN_dir: Union[str, Path], GNN_dir: Union[str, Path]) -> Tuple[DataFrame, DataFrame, ndarray]:
    """
    Preprocessing for niche trajectory.
    :param NN_dir: str or Path, save directory.
    :param GNN_dir: str or Path, save directory.
    :return: Tuple[DataFrame, DataFrame, ndarray], meta data, niche-level niche cluster assign, and consolidate out_adj.
    """

    # params
    niche_level_niche_cluster_file = Path(f'{GNN_dir}/niche_level_niche_cluster.csv.gz')
    consolidate_out_adj_file = Path(f'{GNN_dir}/consolidate_out_adj.csv.gz')

    # load meta data
    meta_data_df = pd.read_csv(get_meta_data_file(NN_dir), header=0)
    meta_data_df['Sample'] = meta_data_df['Sample'].astype(str).astype('category')
    meta_data_df['Cell_Type'] = meta_data_df['Cell_Type'].astype(str).astype('category')

    # load niche-level niche cluster assign
    if not os.path.exists(niche_level_niche_cluster_file) or not os.path.exists(consolidate_out_adj_file):
        error(f'niche_level_niche_cluster.csv.gz or consolidate_out_adj.csv.gz does not exist in {GNN_dir} directory.')

    niche_level_niche_cluster_assign_df = pd.read_csv(niche_level_niche_cluster_file, header=0, index_col=0)

    # load consolidate out_adj
    consolidate_out_adj_array = np.loadtxt(consolidate_out_adj_file, delimiter=',')

    return meta_data_df, niche_level_niche_cluster_assign_df, consolidate_out_adj_array<|MERGE_RESOLUTION|>--- conflicted
+++ resolved
@@ -4,13 +4,9 @@
 
 import numpy as np
 import pandas as pd
-<<<<<<< HEAD
-from torch_geometric.loader import DataLoader
-=======
 from numpy import ndarray
 from pandas import DataFrame
-from torch_geometric.loader import DenseDataLoader
->>>>>>> f2730fa2
+from torch_geometric.loader import DataLoader
 
 from ..data import SpatailOmicsDataset, load_dataset
 from ..external.deconvolution import apply_STdeconvolve
