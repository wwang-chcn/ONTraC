from pathlib import Path
from typing import Union

import pandas as pd

from ..log import warning


def read_meta_data(meta_data_file: Union[str, Path]) -> pd.DataFrame:
    """
    Read meta data file.
    :param meta_data_file: str or Path, meta data file path.
    :return: pd.DataFrame, meta data.
    """

    return pd.read_csv(meta_data_file, header=0, index_col=False, sep=',')


def valid_meta_data(meta_data_df: pd.DataFrame) -> pd.DataFrame:
    """
    Validate original data.
    :param meta_data_df: pd.DataFrame, original data.
    :return: pd.DataFrame, original data.

    1) check if Cell_ID/Spot_ID, Sample, x, and y columns in the original data
    2) check if there any duplicated Cell_ID/Spot_ID in the original data
    2) make the Cell_Type column categorical (if exists)
    3) return original data with Cell_ID/Spot_ID, Sample, x, and y columns
    """

    # check if Cell_ID, Sample, Cell_Type, x, and y columns in the original data
    id_name = meta_data_df.columns[0]
    if id_name == 'Cell_ID':  # cell-level data
        pass
    elif id_name == 'Spot_ID':  # spot-level data
        pass
    else:
        raise ValueError('ID name in meta-data input should be either Cell_ID or Spot_ID.')
    if 'Sample' not in meta_data_df.columns:
        raise ValueError('Sample column is missing in the original data.')
    if 'x' not in meta_data_df.columns:
        raise ValueError('x column is missing in the original data.')
    if 'y' not in meta_data_df.columns:
        raise ValueError('y column is missing in the original data.')

    # check if there any duplicated Cell_ID/Spot_ID in the original data
    if meta_data_df[id_name].duplicated().any():
        warning(
            f'There are duplicated {id_name} in the original data. Sample name will added to {id_name} to distinguish them.'
        )
        meta_data_df[id_name] = meta_data_df['Sample'] + '_' + meta_data_df[id_name]
    if meta_data_df[id_name].isnull().any():
        raise ValueError(f'Duplicated {id_name} within same sample found!')

<<<<<<< HEAD
    if id_name == 'Cell_ID' and 'Cell_Type' in meta_data_df.columns:
        meta_data_df['Cell_Type'] = meta_data_df['Cell_Type'].astype('category')
        # check if the cell type category number is less than 2
        if len(meta_data_df['Cell_Type'].cat.categories) < 2:
            raise ValueError('Cell_Type column found but less than 2 cell types.')
        meta_data_df = meta_data_df.dropna(subset=[id_name, 'Sample', 'Cell_Type', 'x', 'y'])
    else:
        meta_data_df = meta_data_df.dropna(subset=[id_name, 'Sample', 'x', 'y'])
=======
    meta_data_df['Cell_Type'] = meta_data_df['Cell_Type'].astype(str).astype('category')
    # check if the cell type category number is less than 2
    if len(meta_data_df['Cell_Type'].cat.categories) < 2:
        raise ValueError('Cell_Type column found but less than 2 cell types.')
    meta_data_df = meta_data_df.dropna(subset=[id_name, 'Sample', 'Cell_Type', 'x', 'y'])
>>>>>>> 19bed76c

    # make the Sample column string
    meta_data_df['Sample'] = meta_data_df['Sample'].astype(str).astype('category')

    return meta_data_df


def save_cell_type_code(save_dir: Union[str, Path], cell_types: pd.Series) -> None:
    """
    Save mappings of the categorical data.
    :param save_dir: str or Path, save directory.
    :param cell_types: pd.Series, cell types.
    :return: None.
    """

    # check if the cell type is categorical
    if not pd.api.types.is_categorical_dtype(cell_types):  # type: ignore
        cell_types = cell_types.astype('category')

    # save mappings of the categorical data
    cell_type_code = pd.DataFrame(enumerate(cell_types.cat.categories), columns=['Code', 'Cell_Type'])
    cell_type_code.to_csv(f'{save_dir}/cell_type_code.csv', index=False)


def save_meta_data(save_dir: Union[str, Path], meta_data_df: pd.DataFrame) -> None:
    """
    Save meta data.
    :param save_dir: str or Path, save directory.
    :param meta_data_df: pd.DataFrame, meta data.
    :return: None.
    """

    meta_data_df.to_csv(f'{save_dir}/meta_data.csv.gz', index=False)


def load_meta_data(save_dir: Union[str, Path], meta_data_file: Union[str, Path]) -> pd.DataFrame:
    """
    Load original data.
    :param save_dir: str or Path, save directory.
    :return: pd.DataFrame, original data.
    """

    # read original data file
    meta_data_df = read_meta_data(meta_data_file=meta_data_file)

    meta_data_df = valid_meta_data(meta_data_df=meta_data_df)

    save_meta_data(save_dir=save_dir, meta_data_df=meta_data_df)

    return meta_data_df<|MERGE_RESOLUTION|>--- conflicted
+++ resolved
@@ -52,22 +52,14 @@
     if meta_data_df[id_name].isnull().any():
         raise ValueError(f'Duplicated {id_name} within same sample found!')
 
-<<<<<<< HEAD
     if id_name == 'Cell_ID' and 'Cell_Type' in meta_data_df.columns:
-        meta_data_df['Cell_Type'] = meta_data_df['Cell_Type'].astype('category')
+        meta_data_df['Cell_Type'] = meta_data_df['Cell_Type'].astype(str).astype('category')
         # check if the cell type category number is less than 2
         if len(meta_data_df['Cell_Type'].cat.categories) < 2:
             raise ValueError('Cell_Type column found but less than 2 cell types.')
         meta_data_df = meta_data_df.dropna(subset=[id_name, 'Sample', 'Cell_Type', 'x', 'y'])
     else:
         meta_data_df = meta_data_df.dropna(subset=[id_name, 'Sample', 'x', 'y'])
-=======
-    meta_data_df['Cell_Type'] = meta_data_df['Cell_Type'].astype(str).astype('category')
-    # check if the cell type category number is less than 2
-    if len(meta_data_df['Cell_Type'].cat.categories) < 2:
-        raise ValueError('Cell_Type column found but less than 2 cell types.')
-    meta_data_df = meta_data_df.dropna(subset=[id_name, 'Sample', 'Cell_Type', 'x', 'y'])
->>>>>>> 19bed76c
 
     # make the Sample column string
     meta_data_df['Sample'] = meta_data_df['Sample'].astype(str).astype('category')
