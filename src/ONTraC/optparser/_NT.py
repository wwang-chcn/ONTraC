import sys
from optparse import OptionGroup, OptionParser, Values
from typing import Optional

from ..log import *
from ..version import __version__
from ._IO import *
from ._train import *


# ------------------------------------
# Functions
# ------------------------------------
def add_NT_options_group(optparser: OptionParser) -> None:
    """
    Add niche trajectory options group to optparser.
    :param optparser: OptionParser object.
    :return: OptionGroup object.
    """

    group_NT = OptionGroup(optparser, "Options for niche trajectory")
    optparser.add_option_group(group_NT)
    group_NT.add_option(
        '--trajectory-construct',
        dest='trajectory_construct',
        default='BF',
<<<<<<< HEAD
        choices=['BF', 'TSP'],
        help="Method to construct the niche trajectory. Default is 'BF' (brute-force). A faster alternative is 'TSP'.")
    group_NT.add_option(
        '--equal-space',
        dest='equal_space',
        action='store_true',
        default=False,
        help=
        'Whether to assign equally spaced values to for each niche cluster. Default is False, based on total loadings of each niche cluster.'
    )
=======
        choices=['BF'],
        help="Method to construct the niche trajectory. Default is 'BF' (brute-force)")
>>>>>>> d04faaa2


def validate_NT_options(options: Values, optparser: Optional[OptionParser] = None) -> None:
    """
    Validate niche trajectory options.

    Parameters
    ----------
    options : Values
        Options object.
    optparser : Optional[OptionParser], optional
        OptionParser object. The default is None.

    Returns
    -------
    None
    """

    # trajectory_construct
    if getattr(options, 'trajectory_construct', None) is None:
        info('trajectory_construct is not set. Using default value BF.')
        options.trajectory_construct = 'BF'
    elif options.trajectory_construct not in ['BF']:
        error('trajectory_construct must be BF')
        if optparser is not None: optparser.print_help()
        sys.exit(1)


def write_NT_options_memo(options: Values) -> None:
    """
    Write niche trajectory options memo.
    :param options: Values, options.
    :return: None.
    """

    info('---------------- Niche trajectory options ----------------')
    info(f'Equally spaced niche cluster scores: {options.equal_space}')
    info(f'Niche trajectory construction method: {options.trajectory_construct}')<|MERGE_RESOLUTION|>--- conflicted
+++ resolved
@@ -24,21 +24,8 @@
         '--trajectory-construct',
         dest='trajectory_construct',
         default='BF',
-<<<<<<< HEAD
-        choices=['BF', 'TSP'],
-        help="Method to construct the niche trajectory. Default is 'BF' (brute-force). A faster alternative is 'TSP'.")
-    group_NT.add_option(
-        '--equal-space',
-        dest='equal_space',
-        action='store_true',
-        default=False,
-        help=
-        'Whether to assign equally spaced values to for each niche cluster. Default is False, based on total loadings of each niche cluster.'
-    )
-=======
         choices=['BF'],
         help="Method to construct the niche trajectory. Default is 'BF' (brute-force)")
->>>>>>> d04faaa2
 
 
 def validate_NT_options(options: Values, optparser: Optional[OptionParser] = None) -> None:
