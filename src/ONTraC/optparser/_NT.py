--- conflicted
+++ resolved
@@ -42,7 +42,6 @@
     group_NT = OptionGroup(optparser, "Options for niche trajectory")
     optparser.add_option_group(group_NT)
     group_NT.add_option(
-<<<<<<< HEAD
         '--equal-space',
         dest='equal_space',
         action='store_true',
@@ -50,13 +49,12 @@
         help=
         'Whether to assign equally spaced values to for each niche cluster. Default is False, based on total loadings of each niche cluster.'
     )
-=======
+    group_NT.add_option(
         '--trajectory-construct',
         dest='trajectory_construct',
         default='BF',
         choices=['BF', 'TSP'],
         help="Method to construct the niche trajectory. Default is 'BF' (brute-force). A faster alternative is 'TSP'.")
->>>>>>> 52b288a6
 
 
 def write_NT_options_memo(options: Values) -> None:
@@ -67,11 +65,8 @@
     """
 
     info('---------------- Niche trajectory options ----------------')
-<<<<<<< HEAD
     info(f'Equally spaced niche cluster scores: {options.equal_space}')
-=======
     info(f'Niche trajectory construction method: {options.trajectory_construct}')
->>>>>>> 52b288a6
 
 
 def opt_NT_validate(optparser: OptionParser) -> Values:
