--- conflicted
+++ resolved
@@ -62,13 +62,6 @@
     """
     Validate niche network construction options.
     :param options: Options object.
-<<<<<<< HEAD
-    :param nn_options: Set of niche network construction options.
-    :return: None.
-    """
-
-    if options.n_cpu < 1:
-=======
     :param optparser: OptionParser object.
     :return: None.
     """
@@ -81,7 +74,6 @@
         if optparser is not None: optparser.print_help()
         sys.exit(1)
     elif options.n_cpu < 1:
->>>>>>> 0718c100
         error('n_cpu must be greater than 0.')
         if optparser is not None: optparser.print_help()
         sys.exit(1)
@@ -133,11 +125,7 @@
     info('      -------- niche net constr options -------      ')
     info(f'n_cpu:   {options.n_cpu}')
     info(f'n_neighbors: {options.n_neighbors}')
-<<<<<<< HEAD
     info(f'n_local: {options.n_local}')
     info(f'embedding_adjust: {options.embedding_adjust}')
     if options.embedding_adjust:
-        info(f'sigma: {options.sigma}')
-=======
-    info(f'n_local: {options.n_local}')
->>>>>>> 0718c100
+        info(f'sigma: {options.sigma}')