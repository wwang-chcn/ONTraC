--- conflicted
+++ resolved
@@ -323,11 +323,8 @@
             os.makedirs(options.NT_dir, exist_ok=True)
 
     if ioc.has_io_option('input'):
-<<<<<<< HEAD
         # meta data
         ## deprecated `dataset` check
-=======
->>>>>>> 729381fb
         if hasattr(options, 'dataset') and options.dataset is not None and (not hasattr(options, 'meta_input')
                                                                             or options.meta_input is None):
             warning('The --dataset option will be deprecated from v3.0. Please use --meta-input instead.')
