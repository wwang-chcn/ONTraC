import os
import sys
from optparse import OptionGroup, OptionParser, Values
from typing import Dict, List, Optional

from ..log import *


class IOOption:

    def __init__(self, name: str, attr: str):
        """
        I/O option class.
        
        Parameters
        ----------
        name: str
            Name of the I/O option.
        attr: str
            Attribute of the I/O option.

        Returns
        -------
        None
        """
        self.name = name
        self.attr = attr


class IOOptionsCollection:

    def __init__(self):
        """
        I/O options collection class.
        
        Parameters
        ----------
        None
        
        Returns
        -------
        None
        """
        self._iooptions = {}  # Maps name to IOOption instance

    def add(self, io_option: IOOption) -> None:
        """
        Add an I/O option.
        
        Parameters
        ----------
        io_option: IOOption
            I/O option instance.

        Returns
        -------
        None
        """
        if io_option.name in self._iooptions:
            raise ValueError(f'{io_option.name} already exists.')
        self._iooptions[io_option.name] = io_option

    def has_io_option(self, name: str) -> bool:
        """
        Check if an I/O option exists.
        
        Parameters
        ----------
        name: str
            Name of the I/O option.

        Returns
        -------
        bool
            True if the I/O option exists, False otherwise.
        """
        return name in self._iooptions

    def get_io_option_attr(self, name: str) -> str:
        """
        Get the attribute of an I/O option.

        Parameters
        ----------
        name: str
            Name of the I/O option.

        Returns
        -------
        str
            Attribute of the I/O option.
        """
        if name not in self._iooptions:
            raise ValueError(f'{name} does not exist.')
        return self._iooptions[name].attr


def io_dicts_to_io_options_collection(io_dicts: Dict[str, List[str]]) -> IOOptionsCollection:
    """
    Convert a dictionary of I/O options to an IOOptionsCollection instance.

    Parameters
    ----------
    io_dicts: Dict[str, List[str]]
        Dictionary of I/O options.

    Returns
    -------
    IOOptionsCollection
        I/O options collection instance.
    """
    ioc = IOOptionsCollection()
    for module, io_options in io_dicts.items():
        for io_option in io_options:
            ioc.add(IOOption(name=io_option, attr=module))
    return ioc


def add_IO_options_group(optparser: OptionParser, io_options: Optional[Dict[str, List[str]]]) -> None:
    """
    Add I/O options group to optparser.

    Parameters
    ----------
    optparser: OptionParser
        OptionParser object.
    io_options: Dict[str, List[str]]
        List of I/O options.

    Returns
    -------
    None
    """
    if io_options is None:
        return
    else:  # only list of I/O options needed
        ioc = io_dicts_to_io_options_collection(io_options)
    # I/O options group
    group_io = OptionGroup(optparser, "IO")

    # directories
    if ioc.has_io_option('NN_dir'):
        group_io.add_option('--NN-dir', dest='NN_dir', type='string', help='Directory for niche network outputs.')
    if ioc.has_io_option('GNN_dir'):
        group_io.add_option('--GNN-dir', dest='GNN_dir', type='string', help='Directory for the GNN output.')
    if ioc.has_io_option('NT_dir'):
        group_io.add_option('--NT-dir', dest='NT_dir', type='string', help='Directory for the niche trajectory output.')
    if ioc.has_io_option('output'):
        group_io.add_option('-o', '--output', dest='output', type='string', help='Directory for analysis output.')

    # input files
    if ioc.has_io_option('input'):
        group_io.add_option(
            '--meta-input',
            dest='meta_input',
            type='string',
            help=
            'Meta data file in csv format. Each row is a cell. The first column should be the cell name with column name Cell_ID. Coordinates (x, y) and sample should be included. Cell type is required for cell-level data.'
        )
        group_io.add_option(
            '--exp-input',
            dest='exp_input',
            type='string',
            default=None,
            help=
            'Normalized expression file in csv format. Each row is a cell and each column is a gene. The first column should be the cell name with column name Cell_ID. If not provided, cell type should be included in the meta data file.'
        )
        group_io.add_option(
            '--embedding-input',
            dest='embedding_input',
            type='string',
            default=None,
            help='Embedding file in csv format. The first column should be the cell name with column name Cell_ID.')
        group_io.add_option('--low-res-exp-input',
                            dest='low_res_exp_input',
                            type='string',
                            default=None,
                            help='Gene X spot matrix in csv format for low-resolution dataset.')
        group_io.add_option(
            '--deconvoluted-ct-composition',
            dest='deconvoluted_ct_composition',
            type='string',
            default=None,
            help=
            'Deconvoluted cell type composition of each spot in csv format. The first column should be the spot name with column name Spot_ID.'
        )
        group_io.add_option(
            '--deconvoluted-exp-input',
            dest='deconvoluted_exp_input',
            type='string',
            default=None,
            help=
            'Deconvoluted expression of each cell type in csv format. The first column should be the cell type name corresponding to the columns name of decomposition outputed cell type composition.'
        )
    if ioc.has_io_option('log'):
        group_io.add_option('-l', '--log', dest='log', type='string', help='Log file.')

    # deprecated options
    if ioc.has_io_option('NN_dir'):
        group_io.add_option('--preprocessing-dir',
                            dest='preprocessing_dir',
                            type='string',
                            help='This options will be deprecated from v3.0. Please use --NN-dir instead.')
    if ioc.has_io_option('NT_dir'):
        group_io.add_option('--NTScore-dir',
                            dest='NTScore_dir',
                            type='string',
                            help='This options will be deprecated from v3.0. Please use --NT-dir instead.')
    if ioc.has_io_option('input'):
        group_io.add_option('-d',
                            '--dataset',
                            dest='dataset',
                            type='string',
                            help='This options will be deprecated from v3.0. Please use --meta-input instead.')

    optparser.add_option_group(group_io)


def validate_io_options(options: Values,
                        io_options: Optional[Dict[str, List[str]]] = None,
                        optparser: Optional[OptionParser] = None) -> None:
    """Validate IO options from a OptParser object.

    Parameters
    ----------
    options: Values
        Options object.
    io_options: Dict[str, List[str]]
        List of I/O options.
    optparser: OptionParser
        OptionParser object.

    Returns
    -------
    None
    """
    if io_options is None:
        return
    else:
        ioc = io_dicts_to_io_options_collection(io_options)

    if ioc.has_io_option('NN_dir'):
        # deprecated `preprocessing_dir` check
        if hasattr(options,
                   'preprocessing_dir') and options.preprocessing_dir is not None and (not hasattr(options, 'NN_dir')
                                                                                       or options.NN_dir is None):
            warning('The --preprocessing-dir option will be deprecated from v3.0. Please use --NN-dir instead.')
            options.NN_dir = options.preprocessing_dir
        # required check
        if ioc.get_io_option_attr('NN_dir') in ['required', 'overwrite'] and (not hasattr(options, 'NN_dir')
                                                                              or options.NN_dir is None):
            error('Please provide a directory for niche network outputs.')
            if optparser is not None: optparser.print_help()
            sys.exit(1)
        # overwrite warning
        elif ioc.get_io_option_attr('NN_dir') == 'overwrite' and hasattr(
                options, 'NN_dir') and options.NN_dir is not None and os.path.isdir(options.NN_dir):
            warning(f'The directory ({options.NN_dir}) you given already exists. It will be overwritten.')
        # optional check
        elif ioc.get_io_option_attr('NN_dir') == 'optional' and hasattr(options,
                                                                        'NN_dir') and options.NN_dir is not None:
            if not os.path.isdir(options.NN_dir):  # directory does not exist
                warning(f'The directory ({options.NN_dir}) you given does not exist.')
                options.NN_dir = None
            elif not os.listdir(options.NN_dir):  # empty directory
                warning(f'The directory ({options.NN_dir}) you given is empty.')
                options.NN_dir = None
        # create directory
        else:
            os.makedirs(options.NN_dir, exist_ok=True)

    if ioc.has_io_option('GNN_dir'):
        # required check
        if ioc.get_io_option_attr('GNN_dir') in ['required', 'overwrite'] and (not hasattr(options, 'GNN_dir')
                                                                               or options.GNN_dir is None):
            error('Please provide a directory for the GNN output.')
            if optparser is not None: optparser.print_help()
            sys.exit(1)
        # overwrite warning
        elif ioc.get_io_option_attr('GNN_dir') == 'overwrite' and hasattr(
                options, 'GNN_dir') and options.GNN_dir is not None and os.path.isdir(options.GNN_dir):
            warning(f'The directory ({options.GNN_dir}) you given already exists. It will be overwritten.')
        # optional check
        elif ioc.get_io_option_attr('GNN_dir') == 'optional' and hasattr(options,
                                                                         'GNN_dir') and options.GNN_dir is not None:
            if not os.path.isdir(options.GNN_dir):  # directory does not exist
                warning(f'The directory ({options.GNN_dir}) you given does not exist.')
                options.GNN_dir = None
            elif not os.listdir(options.GNN_dir):  # empty directory
                warning(f'The directory ({options.GNN_dir}) you given is empty.')
                options.GNN_dir = None
        # create directory
        elif hasattr(options, 'GNN_dir') and options.GNN_dir is not None:
            os.makedirs(options.GNN_dir, exist_ok=True)

    if ioc.has_io_option('NT_dir'):
        # deprecated `NTScore_dir` check
        if hasattr(options, 'NTScore_dir') and options.NTScore_dir is not None and (not hasattr(options, 'NT_dir')
                                                                                    or options.NT_dir is None):
            warning('The --NTScore-dir option will be deprecated from v3.0. Please use --NT-dir instead.')
            options.NT_dir = options.NTScore_dir
        # required check
        if ioc.get_io_option_attr('NT_dir') in ['required', 'overwrite'] and (not hasattr(options, 'NT_dir')
                                                                              or options.NT_dir is None):
            error('Please provide a directory for the NTScore output.')
            if optparser is not None: optparser.print_help()
            sys.exit(1)
        # overwrite warning
        elif ioc.get_io_option_attr('NT_dir') == 'overwrite' and hasattr(
                options, 'NT_dir') and options.NT_dir is not None and os.path.isdir(options.NT_dir):
            warning(f'The directory ({options.NT_dir}) you given already exists. It will be overwritten.')
        # optional check
        elif ioc.get_io_option_attr('NT_dir') == 'optional' and hasattr(options,
                                                                        'NT_dir') and options.NT_dir is not None:
            if not os.path.isdir(options.NT_dir):  # directory does not exist
                warning(f'The directory ({options.NT_dir}) you given does not exist.')
                options.NT_dir = None
            elif not os.listdir(options.NT_dir):  # empty directory
                warning(f'The directory ({options.NT_dir}) you given is empty.')
                options.NT_dir = None
        # create directory
        elif hasattr(options, 'NT_dir') and options.NT_dir is not None:
            os.makedirs(options.NT_dir, exist_ok=True)

    if ioc.has_io_option('input'):
        # meta data
        ## deprecated `dataset` check
        if hasattr(options, 'dataset') and options.dataset is not None and (not hasattr(options, 'meta_input')
                                                                            or options.meta_input is None):
            warning('The --dataset option will be deprecated from v3.0. Please use --meta-input instead.')
            options.meta_input = options.dataset
        if not hasattr(options, 'meta_input') or options.meta_input is None:
            error('Please provide a meta data file in csv format.')
            if optparser is not None: optparser.print_help()
            sys.exit(1)
        if not os.path.isfile(options.meta_input):
            error(f'The input file ({options.meta_input}) you given does not exist.')
            if optparser is not None: optparser.print_help()
            sys.exit(1)
        ## format check
        if not options.meta_input.endswith(('csv', 'csv.gz')):
            error(f'The input file ({options.meta_input}) should be in csv format.')
            if optparser is not None: optparser.print_help()
            sys.exit(1)
        # embedding
        if hasattr(options, 'embedding_input') and options.embedding_input is not None:
            if not os.path.isfile(options.embedding_input):
                error(f'The embedding file ({options.embedding_input}) you given does not exist.')
                if optparser is not None: optparser.print_help()
                sys.exit(1)
            if not options.embedding_input.endswith(('csv', 'csv.gz')):
                error(f'The embedding file ({options.embedding_input}) should be in csv format.')
                if optparser is not None: optparser.print_help()
                sys.exit(1)
            # overwrite expression data
            if hasattr(options, 'exp_input') and options.exp_input is not None:
                warning('The --embedding-input option will overwrite the --exp-input option.')
                options.exp_input = None
        # expression data
        if hasattr(options, 'exp_input') and options.exp_input is not None:
            if not os.path.isfile(options.exp_input):
                error(f'The expression data file ({options.exp_input}) you given does not exist.')
                if optparser is not None: optparser.print_help()
                sys.exit(1)
            if not options.exp_input.endswith(('csv', 'csv.gz')):
                error(f'The expression data file ({options.exp_input}) should be in csv format.')
                if optparser is not None: optparser.print_help()
                sys.exit(1)
        # low-res expression data
        if hasattr(options, 'low_res_exp_input') and options.low_res_exp_input is not None:
            if not os.path.isfile(options.low_res_exp_input):
                error(
                    f'The low-resolution expression data file ({options.low_res_exp_input}) you given does not exist.')
                if optparser is not None: optparser.print_help()
                sys.exit(1)
            if not options.low_res_exp_input.endswith(('csv', 'csv.gz')):
                error(f'The low-resolution expression data file ({options.low_res_exp_input}) should be in csv format.')
                if optparser is not None: optparser.print_help()
                sys.exit(1)
        # check deconvoluted results files
        if hasattr(options, 'deconvoluted_ct_composition') and options.deconvoluted_ct_composition is not None:
            if not os.path.isfile(options.deconvoluted_ct_composition):
                error(
                    f'The deconvoluted outputed cell type composition file ({options.deconvoluted_ct_composition}) you given does not exist.'
                )
                if optparser is not None: optparser.print_help()
                sys.exit(1)
            if not options.deconvoluted_ct_composition.endswith(('csv', 'csv.gz')):
                error(
                    f'The deconvoluted outputed cell type composition file ({options.decomposition_cell_type_composition_input}) should be in csv format.'
                )
                if optparser is not None: optparser.print_help()
                sys.exit(1)
        if hasattr(options, 'deconvoluted_exp_input') and options.deconvoluted_exp_input is not None:
            if not hasattr(options, 'deconvoluted_ct_composition') or options.deconvoluted_ct_composition is None:
                error(
                    message=
                    'If you want to provide deconvolution results as input. Deconvoluted cell type composition file is required.'
                )
                if optparser is not None: optparser.print_help()
                sys.exit(1)
            if not os.path.isfile(options.deconvoluted_exp_input):
                error(
                    f'The decomposition outputed expression file ({options.deconvoluted_exp_input}) you given does not exist.'
                )
                if optparser is not None: optparser.print_help()
                sys.exit(1)
            if not options.deconvoluted_exp_input.endswith(('csv', 'csv.gz')):
                error(
                    f'The decomposition outputed expression file ({options.deconvoluted_exp_input}) should be in csv format.'
                )
                if optparser is not None: optparser.print_help()
                sys.exit(1)

    if ioc.has_io_option('output'):  # this is a optional-overwrite option (ONTraC_analysis only)
        if not hasattr(options, 'output') or options.output is None:
            pass
        elif os.path.isdir(options.output):  # overwrite warning
            warning(f'The directory ({options.output}) you given already exists. It will be overwritten.')
        else:
            info(f'Creating directory: {options.output}')
            os.makedirs(options.output, exist_ok=True)

    if ioc.has_io_option('log'):  # this is a optional option (ONTraC_analysis only)
        if hasattr(options, 'log') and options.log is not None and not os.path.isfile(options.log):
            warning(f'Log file: {options.log} you given does not exist.')
            options.log = None


def write_io_options_memo(options: Values, io_options: Optional[Dict[str, List[str]]]) -> None:
    """Write IO options to stdout.

    Parameters
    ----------
    options: Values
        Options object.
    io_options: Dict[str, List[str]]
        List of I/O options.

    Returns
    -------
    None
    """
    if io_options is None:
        return
    else:
        ioc = io_dicts_to_io_options_collection(io_options)

    info('            -------- I/O options -------             ')
    if ioc.has_io_option('NN_dir') and hasattr(options, 'NN_dir') and options.NN_dir is not None:
        info(f'Niche network output directory:  {options.NN_dir}')
    if ioc.has_io_option('GNN_dir') and hasattr(options, 'GNN_dir') and options.GNN_dir is not None:
        info(f'GNN output directory:  {options.GNN_dir}')
    if ioc.has_io_option('NT_dir') and hasattr(options, 'NT_dir') and options.NT_dir is not None:
        info(f'Niche trajectory output directory:  {options.NT_dir}')
    if ioc.has_io_option('output'):  # this is a optional-overwrite option (ONTraC_analysis only)
        info(f'Output directory:  {options.output}')
    if ioc.has_io_option(name='input'):  # this is a required option
        info(f'Meta data file:  {options.meta_input}')
<<<<<<< HEAD
        # TODO: refine logic here
        if hasattr(options, 'exp_input') and options.exp_input is not None:
            info(f'expression data file:  {options.exp_input}')
        if hasattr(options, 'embedding_input') and options.embedding_input is not None:
            info(f'embedding file:  {options.embedding_input}')
        if hasattr(options, 'low_res_exp_input') and options.low_res_exp_input is not None:
            info(f'low-resolution expression data file:  {options.low_res_exp_input}')
        if hasattr(options, 'deconvoluted_ct_composition') and options.deconvoluted_ct_composition is not None:
            info(f'deconvoluted outputed cell type composition file:  {options.deconvoluted_ct_composition}')
        if hasattr(options, 'deconvoluted_exp_input') and options.deconvoluted_exp_input is not None:
            info(f'decomposition outputed expression file:  {options.deconvoluted_exp_input}')
    if 'log' in io_options and hasattr(
=======
    if ioc.has_io_option(name='log') and hasattr(
>>>>>>> a1bc678c
            options, 'log') and options.log is not None:  # this is a optional option (ONTraC_analysis only)
        info(f'Log file:  {options.log}')


__all__ = ['add_IO_options_group', 'validate_io_options', 'write_io_options_memo']<|MERGE_RESOLUTION|>--- conflicted
+++ resolved
@@ -457,7 +457,6 @@
         info(f'Output directory:  {options.output}')
     if ioc.has_io_option(name='input'):  # this is a required option
         info(f'Meta data file:  {options.meta_input}')
-<<<<<<< HEAD
         # TODO: refine logic here
         if hasattr(options, 'exp_input') and options.exp_input is not None:
             info(f'expression data file:  {options.exp_input}')
@@ -469,10 +468,7 @@
             info(f'deconvoluted outputed cell type composition file:  {options.deconvoluted_ct_composition}')
         if hasattr(options, 'deconvoluted_exp_input') and options.deconvoluted_exp_input is not None:
             info(f'decomposition outputed expression file:  {options.deconvoluted_exp_input}')
-    if 'log' in io_options and hasattr(
-=======
     if ioc.has_io_option(name='log') and hasattr(
->>>>>>> a1bc678c
             options, 'log') and options.log is not None:  # this is a optional option (ONTraC_analysis only)
         info(f'Log file:  {options.log}')
 
