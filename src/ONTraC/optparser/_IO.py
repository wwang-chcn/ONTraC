import os
import sys
from optparse import OptionGroup, OptionParser, Values
from typing import Dict, List, Optional

from ..log import *


class IOOption:

    def __init__(self, name: str, attr: str):
        """
        I/O option class.
        
        Parameters
        ----------
        name: str
            Name of the I/O option.
        attr: str
            Attribute of the I/O option.

        Returns
        -------
        None
        """
        self.name = name
        self.attr = attr


class IOOptionsCollection:

    def __init__(self):
        """
        I/O options collection class.
        
        Parameters
        ----------
        None
        
        Returns
        -------
        None
        """
        self._iooptions = {}  # Maps name to IOOption instance

    def add(self, io_option: IOOption) -> None:
        """
        Add an I/O option.
        
        Parameters
        ----------
        io_option: IOOption
            I/O option instance.

        Returns
        -------
        None
        """
        if io_option.name in self._iooptions:
            raise ValueError(f'{io_option.name} already exists.')
        self._iooptions[io_option.name] = io_option

    def has_io_option(self, name: str) -> bool:
        """
        Check if an I/O option exists.
        
        Parameters
        ----------
        name: str
            Name of the I/O option.

        Returns
        -------
        bool
            True if the I/O option exists, False otherwise.
        """
        return name in self._iooptions

    def get_io_option_attr(self, name: str) -> str:
        """
        Get the attribute of an I/O option.

        Parameters
        ----------
        name: str
            Name of the I/O option.

        Returns
        -------
        str
            Attribute of the I/O option.
        """
        if name not in self._iooptions:
            raise ValueError(f'{name} does not exist.')
        return self._iooptions[name].attr


def io_dicts_to_io_options_collection(io_dicts: Dict[str, List[str]]) -> IOOptionsCollection:
    """
    Convert a dictionary of I/O options to an IOOptionsCollection instance.

    Parameters
    ----------
    io_dicts: Dict[str, List[str]]
        Dictionary of I/O options.

    Returns
    -------
    IOOptionsCollection
        I/O options collection instance.
    """
    ioc = IOOptionsCollection()
    for module, io_options in io_dicts.items():
        for io_option in io_options:
            ioc.add(IOOption(name=io_option, attr=module))
    return ioc


def add_IO_options_group(optparser: OptionParser, io_options: Optional[Dict[str, List[str]]]) -> None:
    """
    Add I/O options group to optparser.

    Parameters
    ----------
    optparser: OptionParser
        OptionParser object.
    io_options: Dict[str, List[str]]
        List of I/O options.

    Returns
    -------
    None
    """
    if io_options is None:
        return
    else:  # only list of I/O options needed
        ioc = io_dicts_to_io_options_collection(io_options)
    # I/O options group
    group_io = OptionGroup(optparser, "IO")

    # directories
    if ioc.has_io_option('NN_dir'):
        group_io.add_option('--NN-dir', dest='NN_dir', type='string', help='Directory for niche network outputs.')
    if ioc.has_io_option('GNN_dir'):
        group_io.add_option('--GNN-dir', dest='GNN_dir', type='string', help='Directory for the GNN output.')
    if ioc.has_io_option('NT_dir'):
        group_io.add_option('--NT-dir', dest='NT_dir', type='string', help='Directory for the niche trajectory output.')
    if ioc.has_io_option('output'):
        group_io.add_option('-o', '--output', dest='output', type='string', help='Directory for analysis output.')

    # input files
    if ioc.has_io_option('input'):
        group_io.add_option(
            '--meta-input',
            dest='meta_input',
            type='string',
            help=
            'Meta data file in csv format. Each row is a cell. The first column should be the cell name with column name Cell_ID. Coordinates (x, y) and sample should be included. Cell type is required for cell-level data.'
        )
        group_io.add_option(
            '--exp-input',
            dest='exp_input',
            type='string',
            default=None,
            help=
            'Normalized expression file in csv format. Each row is a cell and each column is a gene. The first column should be the cell name with column name Cell_ID. If not provided, cell type should be included in the meta data file.'
        )
        group_io.add_option(
            '--embedding-input',
            dest='embedding_input',
            type='string',
            default=None,
            help='Embedding file in csv format. The first column should be the cell name with column name Cell_ID.')
        group_io.add_option('--low-res-exp-input',
                            dest='low_res_exp_input',
                            type='string',
                            default=None,
                            help='Gene X spot matrix in csv format for low-resolution dataset.')
        group_io.add_option(
            '--deconvoluted-ct-composition',
            dest='deconvoluted_ct_composition',
            type='string',
            default=None,
            help=
            'Deconvoluted cell type composition of each spot in csv format. The first column should be the spot name with column name Spot_ID.'
        )
        group_io.add_option(
            '--deconvoluted-exp-input',
            dest='deconvoluted_exp_input',
            type='string',
            default=None,
            help=
            'Deconvoluted expression of each cell type in csv format. The first column should be the cell type name corresponding to the columns name of decomposition outputed cell type composition.'
        )
    if ioc.has_io_option('log'):
        group_io.add_option('-l', '--log', dest='log', type='string', help='Log file.')

    # deprecated options
    if ioc.has_io_option('NN_dir'):
        group_io.add_option('--preprocessing-dir',
                            dest='preprocessing_dir',
                            type='string',
                            help='This options will be deprecated from v3.0. Please use --NN-dir instead.')
    if ioc.has_io_option('NT_dir'):
        group_io.add_option('--NTScore-dir',
                            dest='NTScore_dir',
                            type='string',
                            help='This options will be deprecated from v3.0. Please use --NT-dir instead.')
    if ioc.has_io_option('input'):
        group_io.add_option('-d',
                            '--dataset',
                            dest='dataset',
                            type='string',
                            help='This options will be deprecated from v3.0. Please use --meta-input instead.')

    optparser.add_option_group(group_io)


def validate_io_options(options: Values,
                        io_options: Optional[Dict[str, List[str]]] = None,
                        optparser: Optional[OptionParser] = None) -> None:
    """Validate IO options from a OptParser object.

    Parameters
    ----------
    options: Values
        Options object.
    io_options: Dict[str, List[str]]
        List of I/O options.
    optparser: OptionParser
        OptionParser object.

    Returns
    -------
    None
    """
    if io_options is None:
        return
    else:
        ioc = io_dicts_to_io_options_collection(io_options)

    if ioc.has_io_option('NN_dir'):
        # deprecated `preprocessing_dir` check
        if hasattr(options,
                   'preprocessing_dir') and options.preprocessing_dir is not None and (not hasattr(options, 'NN_dir')
                                                                                       or options.NN_dir is None):
            warning('The --preprocessing-dir option will be deprecated from v3.0. Please use --NN-dir instead.')
            options.NN_dir = options.preprocessing_dir
        # required check
        if ioc.get_io_option_attr('NN_dir') in ['required', 'overwrite'] and (not hasattr(options, 'NN_dir')
                                                                              or options.NN_dir is None):
            error('Please provide a directory for niche network outputs.')
            if optparser is not None: optparser.print_help()
            sys.exit(1)
        # overwrite warning
        elif ioc.get_io_option_attr('NN_dir') == 'overwrite' and hasattr(
                options, 'NN_dir') and options.NN_dir is not None and os.path.isdir(options.NN_dir):
            warning(f'The directory ({options.NN_dir}) you given already exists. It will be overwritten.')
        # optional check
        elif ioc.get_io_option_attr('NN_dir') == 'optional' and hasattr(options,
                                                                        'NN_dir') and options.NN_dir is not None:
            if not os.path.isdir(options.NN_dir):  # directory does not exist
                warning(f'The directory ({options.NN_dir}) you given does not exist.')
                options.NN_dir = None
            elif not os.listdir(options.NN_dir):  # empty directory
                warning(f'The directory ({options.NN_dir}) you given is empty.')
                options.NN_dir = None
        # create directory
        else:
            os.makedirs(options.NN_dir, exist_ok=True)

    if ioc.has_io_option('GNN_dir'):
        # required check
        if ioc.get_io_option_attr('GNN_dir') in ['required', 'overwrite'] and (not hasattr(options, 'GNN_dir')
                                                                               or options.GNN_dir is None):
            error('Please provide a directory for the GNN output.')
            if optparser is not None: optparser.print_help()
            sys.exit(1)
        # overwrite warning
        elif ioc.get_io_option_attr('GNN_dir') == 'overwrite' and hasattr(
                options, 'GNN_dir') and options.GNN_dir is not None and os.path.isdir(options.GNN_dir):
            warning(f'The directory ({options.GNN_dir}) you given already exists. It will be overwritten.')
        # optional check
        elif ioc.get_io_option_attr('GNN_dir') == 'optional' and hasattr(options,
                                                                         'GNN_dir') and options.GNN_dir is not None:
            if not os.path.isdir(options.GNN_dir):  # directory does not exist
                warning(f'The directory ({options.GNN_dir}) you given does not exist.')
                options.GNN_dir = None
            elif not os.listdir(options.GNN_dir):  # empty directory
                warning(f'The directory ({options.GNN_dir}) you given is empty.')
                options.GNN_dir = None
        # create directory
        elif hasattr(options, 'GNN_dir') and options.GNN_dir is not None:
            os.makedirs(options.GNN_dir, exist_ok=True)

    if ioc.has_io_option('NT_dir'):
        # deprecated `NTScore_dir` check
        if hasattr(options, 'NTScore_dir') and options.NTScore_dir is not None and (not hasattr(options, 'NT_dir')
                                                                                    or options.NT_dir is None):
            warning('The --NTScore-dir option will be deprecated from v3.0. Please use --NT-dir instead.')
            options.NT_dir = options.NTScore_dir
        # required check
        if ioc.get_io_option_attr('NT_dir') in ['required', 'overwrite'] and (not hasattr(options, 'NT_dir')
                                                                              or options.NT_dir is None):
            error('Please provide a directory for the NTScore output.')
            if optparser is not None: optparser.print_help()
            sys.exit(1)
        # overwrite warning
        elif ioc.get_io_option_attr('NT_dir') == 'overwrite' and hasattr(
                options, 'NT_dir') and options.NT_dir is not None and os.path.isdir(options.NT_dir):
            warning(f'The directory ({options.NT_dir}) you given already exists. It will be overwritten.')
        # optional check
        elif ioc.get_io_option_attr('NT_dir') == 'optional' and hasattr(options,
                                                                        'NT_dir') and options.NT_dir is not None:
            if not os.path.isdir(options.NT_dir):  # directory does not exist
                warning(f'The directory ({options.NT_dir}) you given does not exist.')
                options.NT_dir = None
            elif not os.listdir(options.NT_dir):  # empty directory
                warning(f'The directory ({options.NT_dir}) you given is empty.')
                options.NT_dir = None
        # create directory
        elif hasattr(options, 'NT_dir') and options.NT_dir is not None:
            os.makedirs(options.NT_dir, exist_ok=True)

<<<<<<< HEAD
    if 'input' in io_options:
=======
    if ioc.has_io_option('input'):
>>>>>>> abdb1718
        # meta data
        ## deprecated `dataset` check
        if hasattr(options, 'dataset') and options.dataset is not None and (not hasattr(options, 'meta_input')
                                                                            or options.meta_input is None):
            warning('The --dataset option will be deprecated from v3.0. Please use --meta-input instead.')
            options.meta_input = options.dataset
        if not hasattr(options, 'meta_input') or options.meta_input is None:
            error('Please provide a meta data file in csv format.')
            if optparser is not None: optparser.print_help()
            sys.exit(1)
        if not os.path.isfile(options.meta_input):
            error(f'The input file ({options.meta_input}) you given does not exist.')
            if optparser is not None: optparser.print_help()
            sys.exit(1)
        ## format check
        if not options.meta_input.endswith(('csv', 'csv.gz')):
            error(f'The input file ({options.meta_input}) should be in csv format.')
            if optparser is not None: optparser.print_help()
            sys.exit(1)
        # embedding
        if hasattr(options, 'embedding_input') and options.embedding_input is not None:
            if not os.path.isfile(options.embedding_input):
                error(f'The embedding file ({options.embedding_input}) you given does not exist.')
                if optparser is not None: optparser.print_help()
                sys.exit(1)
            if not options.embedding_input.endswith(('csv', 'csv.gz')):
                error(f'The embedding file ({options.embedding_input}) should be in csv format.')
                if optparser is not None: optparser.print_help()
                sys.exit(1)
            # overwrite expression data
            if hasattr(options, 'exp_input') and options.exp_input is not None:
                warning('The --embedding-input option will overwrite the --exp-input option.')
                options.exp_input = None
        # expression data
        if hasattr(options, 'exp_input') and options.exp_input is not None:
            if not os.path.isfile(options.exp_input):
                error(f'The expression data file ({options.exp_input}) you given does not exist.')
                if optparser is not None: optparser.print_help()
                sys.exit(1)
            if not options.exp_input.endswith(('csv', 'csv.gz')):
                error(f'The expression data file ({options.exp_input}) should be in csv format.')
                if optparser is not None: optparser.print_help()
                sys.exit(1)
        # low-res expression data
        if hasattr(options, 'low_res_exp_input') and options.low_res_exp_input is not None:
            if not os.path.isfile(options.low_res_exp_input):
                error(
                    f'The low-resolution expression data file ({options.low_res_exp_input}) you given does not exist.')
                if optparser is not None: optparser.print_help()
                sys.exit(1)
            if not options.low_res_exp_input.endswith(('csv', 'csv.gz')):
                error(f'The low-resolution expression data file ({options.low_res_exp_input}) should be in csv format.')
                if optparser is not None: optparser.print_help()
                sys.exit(1)
        # check deconvoluted results files
        if hasattr(options, 'deconvoluted_ct_composition') and options.deconvoluted_ct_composition is not None:
            if not os.path.isfile(options.deconvoluted_ct_composition):
                error(
                    f'The deconvoluted outputed cell type composition file ({options.deconvoluted_ct_composition}) you given does not exist.'
                )
                if optparser is not None: optparser.print_help()
                sys.exit(1)
            if not options.deconvoluted_ct_composition.endswith(('csv', 'csv.gz')):
                error(
                    f'The deconvoluted outputed cell type composition file ({options.decomposition_cell_type_composition_input}) should be in csv format.'
                )
                if optparser is not None: optparser.print_help()
                sys.exit(1)
        if hasattr(options, 'deconvoluted_exp_input') and options.deconvoluted_exp_input is not None:
            if not hasattr(options, 'deconvoluted_ct_composition') or options.deconvoluted_ct_composition is None:
                error(
                    message=
                    'If you want to provide deconvolution results as input. Deconvoluted cell type composition file is required.'
                )
                if optparser is not None: optparser.print_help()
                sys.exit(1)
            if not os.path.isfile(options.deconvoluted_exp_input):
                error(
                    f'The decomposition outputed expression file ({options.deconvoluted_exp_input}) you given does not exist.'
                )
                if optparser is not None: optparser.print_help()
                sys.exit(1)
            if not options.deconvoluted_exp_input.endswith(('csv', 'csv.gz')):
                error(
                    f'The decomposition outputed expression file ({options.deconvoluted_exp_input}) should be in csv format.'
                )
                if optparser is not None: optparser.print_help()
                sys.exit(1)

    if ioc.has_io_option('output'):  # this is a optional-overwrite option (ONTraC_analysis only)
        if not hasattr(options, 'output') or options.output is None:
            pass
        elif os.path.isdir(options.output):  # overwrite warning
            warning(f'The directory ({options.output}) you given already exists. It will be overwritten.')
        else:
            info(f'Creating directory: {options.output}')
            os.makedirs(options.output, exist_ok=True)

    if ioc.has_io_option('log'):  # this is a optional option (ONTraC_analysis only)
        if hasattr(options, 'log') and options.log is not None and not os.path.isfile(options.log):
            warning(f'Log file: {options.log} you given does not exist.')
            options.log = None


def write_io_options_memo(options: Values, io_options: Optional[Dict[str, List[str]]]) -> None:
    """Write IO options to stdout.

    Parameters
    ----------
    options: Values
        Options object.
    io_options: Dict[str, List[str]]
        List of I/O options.

    Returns
    -------
    None
    """
    if io_options is None:
        return
    else:
        ioc = io_dicts_to_io_options_collection(io_options)

    info('            -------- I/O options -------             ')
    if ioc.has_io_option('NN_dir') and hasattr(options, 'NN_dir') and options.NN_dir is not None:
        info(f'Niche network output directory:  {options.NN_dir}')
    if ioc.has_io_option('GNN_dir') and hasattr(options, 'GNN_dir') and options.GNN_dir is not None:
        info(f'GNN output directory:  {options.GNN_dir}')
    if ioc.has_io_option('NT_dir') and hasattr(options, 'NT_dir') and options.NT_dir is not None:
        info(f'Niche trajectory output directory:  {options.NT_dir}')
    if ioc.has_io_option('output'):  # this is a optional-overwrite option (ONTraC_analysis only)
        info(f'Output directory:  {options.output}')
    if 'input' in io_options:  # this is a required option
        info(f'Meta data file:  {options.meta_input}')
        # TODO: refine logic here
        if hasattr(options, 'exp_input') and options.exp_input is not None:
            info(f'expression data file:  {options.exp_input}')
        if hasattr(options, 'embedding_input') and options.embedding_input is not None:
            info(f'embedding file:  {options.embedding_input}')
        if hasattr(options, 'low_res_exp_input') and options.low_res_exp_input is not None:
            info(f'low-resolution expression data file:  {options.low_res_exp_input}')
        if hasattr(options, 'deconvoluted_ct_composition') and options.deconvoluted_ct_composition is not None:
            info(f'deconvoluted outputed cell type composition file:  {options.deconvoluted_ct_composition}')
        if hasattr(options, 'deconvoluted_exp_input') and options.deconvoluted_exp_input is not None:
            info(f'decomposition outputed expression file:  {options.deconvoluted_exp_input}')
    if 'log' in io_options and hasattr(
            options, 'log') and options.log is not None:  # this is a optional option (ONTraC_analysis only)
        info(f'Log file:  {options.log}')


__all__ = ['add_IO_options_group', 'validate_io_options', 'write_io_options_memo']<|MERGE_RESOLUTION|>--- conflicted
+++ resolved
@@ -322,11 +322,7 @@
         elif hasattr(options, 'NT_dir') and options.NT_dir is not None:
             os.makedirs(options.NT_dir, exist_ok=True)
 
-<<<<<<< HEAD
-    if 'input' in io_options:
-=======
     if ioc.has_io_option('input'):
->>>>>>> abdb1718
         # meta data
         ## deprecated `dataset` check
         if hasattr(options, 'dataset') and options.dataset is not None and (not hasattr(options, 'meta_input')
