--- conflicted
+++ resolved
@@ -1,4 +1,6 @@
+import sys
 from optparse import OptionGroup, OptionParser, Values
+from typing import Optional
 
 from ..log import *
 
@@ -22,22 +24,22 @@
         'Sigma for the exponential function to control the similarity between different cell types or clusters. Default is 1.'
     )
     group_vis.add_option('-r',
-                     '--reverse',
-                     dest='reverse',
-                     action='store_true',
-                     default=False,
-                     help='Reverse the NT score during visualization.')
+                         '--reverse',
+                         dest='reverse',
+                         action='store_true',
+                         default=False,
+                         help='Reverse the NT score during visualization.')
     group_vis.add_option('-s',
-                     '--sample',
-                     dest='sample',
-                     action='store_true',
-                     default=False,
-                     help='Plot each sample separately.')
+                         '--sample',
+                         dest='sample',
+                         action='store_true',
+                         default=False,
+                         help='Plot each sample separately.')
     group_vis.add_option('--scale-factor',
-                     dest='scale_factor',
-                     type='float',
-                     default=1.0,
-                     help='Scale factor control the size of spatial-based plots.')
+                         dest='scale_factor',
+                         type='float',
+                         default=1.0,
+                         help='Scale factor control the size of spatial-based plots.')
     optparser.add_option_group(group_vis)
 
 
@@ -69,22 +71,12 @@
     """
     Validate visualization options.
 
-<<<<<<< HEAD
-    :param options: Values object.
-    :return: None.
-    """
-
-    if options.embedding_adjust:
-        if options.sigma <= 0:
-            error('Sigma must be greater than 0.')
-=======
     Parameters
     ----------
     options : Values
         Options object.
     optparser : Optional[OptionParser], optional
         OptionParser object. The default is None.
->>>>>>> 0718c100
 
     Returns
     -------
@@ -124,6 +116,11 @@
     elif options.scale_factor > 10:
         warning(f'scale_factor is too large, it may cause the plot to be too large.')
 
+    # embedding_adjust
+    if options.embedding_adjust:
+        if options.sigma <= 0:
+            error('Sigma must be greater than 0.')
+
 
 def validate_suppress_options(options: Values, optparser: Optional[OptionParser] = None) -> None:
     """
@@ -149,7 +146,7 @@
         error(f'suppress_cell_type_composition must be a boolean, exit!')
         if optparser is not None: optparser.print_help()
         sys.exit(1)
-    
+
     # suppress_niche_cluster_loadings
     if getattr(options, 'suppress_niche_cluster_loadings', None) is None:
         info('suppress_niche_cluster_loadings is not set. Using default value False.')
