from optparse import OptionParser, Values

from ..log import *
from ..version import __version__
from ._IO import *
<<<<<<< HEAD
from ._NT import add_NT_options_group, write_NT_options_memo
from ._preprocessing import (add_niche_net_constr_options_group,
                             add_preprocessing_options_group,
                             validate_niche_net_constr_options,
                             write_niche_net_constr_memo,
                             write_preprocessing_memo)
=======
from ._NT import (add_NT_options_group, validate_NT_options,
                  write_NT_options_memo)
>>>>>>> b9fc19d7
from ._train import *

# ------------------------------------
# Constants
# ------------------------------------
IO_OPTIONS = ['input', 'preprocessing_dir', 'GNN_dir', 'NTScore_dir']


# ------------------------------------
# Functions
# ------------------------------------
def prepare_ontrac_optparser() -> OptionParser:
    """
    Prepare optparser object. New options will be added in this function first.
    :return: OptionParser object.
    """
    usage = f'''USAGE: %prog <--preprocessing-dir PREPROCESSING_DIR> <--GNN-dir GNN_DIR> <--NTScore-dir NTSCORE_DIR>
    <--meta-input META_INPUT> [--exp-input EXP_INPUT] [--embedding-input EMBEDDING_INPUT]
    [--decomposition-cell-type-composition-input DECOMPOSITION_CELL_TYPE_COMPOSITION_INPUT]
    [--decomposition-expression-input DECOMPOSITION_EXPRESSION_INPUT] [--n-cpu N_CPU] [--n-neighbors N_NEIGHBORS] [--n-local N_LOCAL]
    [--embedding-adjust] [--sigma SIGMA] [--device DEVICE] [--epochs EPOCHS] [--patience PATIENCE]
    [--min-delta MIN_DELTA] [--min-epochs MIN_EPOCHS] [--batch-size BATCH_SIZE] [-s SEED] [--seed SEED] [--lr LR]
    [--hidden-feats HIDDEN_FEATS] [-k K_CLUSTERS] [--modularity-loss-weight MODULARITY_LOSS_WEIGHT]
    [--purity-loss-weight PURITY_LOSS_WEIGHT] [--regularization-loss-weight REGULARIZATION_LOSS_WEIGHT] [--beta BETA]
<<<<<<< HEAD
    [--trajectory-construct TRAJECTORY_CONSTRUCT] [--equal-space]'''
=======
    [--trajectory-construct TRAJECTORY_CONSTRUCT] [--DM-embedding-index DM_EMBEDDING_INDEX]'''
>>>>>>> b9fc19d7
    description = 'All steps of ONTraC including dataset creation, Graph Pooling, and NT score calculation.'

    # option processor
    optparser = OptionParser(version=f'%prog {__version__}', description=description, usage=usage, add_help_option=True)

    # I/O options group
    add_IO_options_group(optparser=optparser, io_options=IO_OPTIONS)

    # Preprocessing
    add_preprocessing_options_group(optparser)

    # Niche net construction option group
    add_niche_net_constr_options_group(optparser)

    # GNN
    group_train = add_train_options_group(optparser)
    add_GNN_options_group(group_train)
    add_NP_options_group(group_train)

    # Niche trajectory
    add_NT_options_group(optparser)

    return optparser


def opt_ontrac_validate(optparser) -> Values:
    """Validate options from a OptParser object.

    :param optparser: OptionParser object.
    :return: Values object.
    """
    (options, args) = optparser.parse_args()

    # IO
    validate_io_options(optparser=optparser, options=options, io_options=IO_OPTIONS)
    # niche network construction
    validate_niche_net_constr_options(optparser, options)
    # training
    validate_train_options(optparser, options)
    validate_NP_options(optparser, options)
    # niche trajectory
    validate_NT_options(optparser, options)

    # print parameters to stdout
    info('------------------ RUN params memo ------------------ ')
    write_io_options_memo(options, IO_OPTIONS)
    write_preprocessing_memo(options)
    write_niche_net_constr_memo(options)
    write_train_options_memo(options)
    write_GNN_options_memo(options)
    write_NP_options_memo(options)
    write_NT_options_memo(options)
    info('--------------- RUN params memo end ----------------- ')

    return options<|MERGE_RESOLUTION|>--- conflicted
+++ resolved
@@ -3,17 +3,13 @@
 from ..log import *
 from ..version import __version__
 from ._IO import *
-<<<<<<< HEAD
-from ._NT import add_NT_options_group, write_NT_options_memo
+from ._NT import (add_NT_options_group, validate_NT_options,
+                  write_NT_options_memo)
 from ._preprocessing import (add_niche_net_constr_options_group,
                              add_preprocessing_options_group,
                              validate_niche_net_constr_options,
                              write_niche_net_constr_memo,
                              write_preprocessing_memo)
-=======
-from ._NT import (add_NT_options_group, validate_NT_options,
-                  write_NT_options_memo)
->>>>>>> b9fc19d7
 from ._train import *
 
 # ------------------------------------
@@ -38,11 +34,7 @@
     [--min-delta MIN_DELTA] [--min-epochs MIN_EPOCHS] [--batch-size BATCH_SIZE] [-s SEED] [--seed SEED] [--lr LR]
     [--hidden-feats HIDDEN_FEATS] [-k K_CLUSTERS] [--modularity-loss-weight MODULARITY_LOSS_WEIGHT]
     [--purity-loss-weight PURITY_LOSS_WEIGHT] [--regularization-loss-weight REGULARIZATION_LOSS_WEIGHT] [--beta BETA]
-<<<<<<< HEAD
-    [--trajectory-construct TRAJECTORY_CONSTRUCT] [--equal-space]'''
-=======
     [--trajectory-construct TRAJECTORY_CONSTRUCT] [--DM-embedding-index DM_EMBEDDING_INDEX]'''
->>>>>>> b9fc19d7
     description = 'All steps of ONTraC including dataset creation, Graph Pooling, and NT score calculation.'
 
     # option processor
