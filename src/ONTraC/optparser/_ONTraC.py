from optparse import OptionParser, Values

from ..log import *
from ..version import __version__
<<<<<<< HEAD
from ._IO import *
from ._NT import add_NT_options_group, write_NT_options_memo
from ._preprocessing import (add_niche_net_constr_options_group,
                             add_preprocessing_options_group,
                             validate_niche_net_constr_options,
                             write_niche_net_constr_memo,
                             write_preprocessing_memo)
=======
from ._create_dataset import (add_niche_net_constr_options_group,
                              validate_niche_net_constr_options,
                              write_niche_net_constr_memo)
from ._IO import *
from ._NT import add_NT_options_group, write_NT_options_memo
>>>>>>> 52b288a6
from ._train import *

# ------------------------------------
# Constants
# ------------------------------------
IO_OPTIONS = ['input', 'preprocessing_dir', 'GNN_dir', 'NTScore_dir']


# ------------------------------------
# Functions
# ------------------------------------
def prepare_ontrac_optparser() -> OptionParser:
    """
    Prepare optparser object. New options will be added in this function first.
    :return: OptionParser object.
    """
    usage = f'''USAGE: %prog <--meta-input META_INPUT> [--exp-input EXP_INPUT] [--embedding-input EMBEDDING_INPUT]
    [--decomposition-cell-type-composition-input DECOMPOSITION_CELL_TYPE_COMPOSITION_INPUT]
    [--decomposition-expression-input DECOMPOSITION_EXPRESSION_INPUT] <--preprocessing-dir PREPROCESSING_DIR>
    <--GNN-dir GNN_DIR> <--NTScore-dir NTSCORE_DIR> [--n-cpu N_CPU] [--n-neighbors N_NEIGHBORS] [--n-local N_LOCAL]
    [--embedding-adjust] [--sigma SIGMA] [--device DEVICE] [--epochs EPOCHS] [--patience PATIENCE]
    [--min-delta MIN_DELTA] [--min-epochs MIN_EPOCHS] [--batch-size BATCH_SIZE] [-s SEED] [--seed SEED] [--lr LR]
    [--hidden-feats HIDDEN_FEATS] [-k K_CLUSTERS] [--modularity-loss-weight MODULARITY_LOSS_WEIGHT]
    [--purity-loss-weight PURITY_LOSS_WEIGHT] [--regularization-loss-weight REGULARIZATION_LOSS_WEIGHT] [--beta BETA]
    [--trajectory-construct TRAJECTORY_CONSTRUCT]'''
    description = 'All steps of ONTraC including dataset creation, Graph Pooling, and NT score calculation.'

    # option processor
    optparser = OptionParser(version=f'%prog {__version__}', description=description, usage=usage, add_help_option=True)

    # I/O options group
    add_IO_options_group(optparser=optparser, io_options=IO_OPTIONS)

    # Preprocessing
    add_preprocessing_options_group(optparser)

    # Niche net construction option group
    add_niche_net_constr_options_group(optparser)

    # GNN
    group_train = add_train_options_group(optparser)
    add_GNN_options_group(group_train)
    add_NP_options_group(group_train)

    # Niche trajectory
    group_NT = add_NT_options_group(optparser)

    return optparser


def opt_ontrac_validate(optparser) -> Values:
    """Validate options from a OptParser object.

    :param optparser: OptionParser object.
    :return: Values object.
    """
    (options, args) = optparser.parse_args()

    # IO
    validate_io_options(optparser=optparser, options=options, io_options=IO_OPTIONS)
    # niche network construction
    validate_niche_net_constr_options(optparser, options)
    # training
    validate_train_options(optparser, options)
    validate_NP_options(optparser, options)

    # print parameters to stdout
    info('------------------ RUN params memo ------------------ ')
    write_io_options_memo(options, IO_OPTIONS)
    write_preprocessing_memo(options)
    write_niche_net_constr_memo(options)
    write_train_options_memo(options)
    write_GNN_options_memo(options)
    write_NP_options_memo(options)
    write_NT_options_memo(options)
    info('--------------- RUN params memo end ----------------- ')

    return options<|MERGE_RESOLUTION|>--- conflicted
+++ resolved
@@ -2,7 +2,6 @@
 
 from ..log import *
 from ..version import __version__
-<<<<<<< HEAD
 from ._IO import *
 from ._NT import add_NT_options_group, write_NT_options_memo
 from ._preprocessing import (add_niche_net_constr_options_group,
@@ -10,13 +9,6 @@
                              validate_niche_net_constr_options,
                              write_niche_net_constr_memo,
                              write_preprocessing_memo)
-=======
-from ._create_dataset import (add_niche_net_constr_options_group,
-                              validate_niche_net_constr_options,
-                              write_niche_net_constr_memo)
-from ._IO import *
-from ._NT import add_NT_options_group, write_NT_options_memo
->>>>>>> 52b288a6
 from ._train import *
 
 # ------------------------------------
