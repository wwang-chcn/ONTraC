--- conflicted
+++ resolved
@@ -25,20 +25,15 @@
     Prepare optparser object. New options will be added in this function first.
     :return: OptionParser object.
     """
-<<<<<<< HEAD
-    usage = f'''USAGE: %prog <--meta-input META_INPUT> [--exp-input EXP_INPUT] [--embedding-input EMBEDDING_INPUT]
+    usage = f'''USAGE: %prog <--preprocessing-dir PREPROCESSING_DIR> <--GNN-dir GNN_DIR> <--NTScore-dir NTSCORE_DIR>
+    <--meta-input META_INPUT> [--exp-input EXP_INPUT] [--embedding-input EMBEDDING_INPUT]
     [--decomposition-cell-type-composition-input DECOMPOSITION_CELL_TYPE_COMPOSITION_INPUT]
-    [--decomposition-expression-input DECOMPOSITION_EXPRESSION_INPUT] <--preprocessing-dir PREPROCESSING_DIR>
-    <--GNN-dir GNN_DIR> <--NTScore-dir NTSCORE_DIR> [--n-cpu N_CPU] [--n-neighbors N_NEIGHBORS] [--n-local N_LOCAL]
+    [--decomposition-expression-input DECOMPOSITION_EXPRESSION_INPUT] [--n-cpu N_CPU] [--n-neighbors N_NEIGHBORS] [--n-local N_LOCAL]
     [--embedding-adjust] [--sigma SIGMA] [--device DEVICE] [--epochs EPOCHS] [--patience PATIENCE]
-=======
-    usage = f'''USAGE: %prog <--preprocessing-dir PREPROCESSING_DIR> <--GNN-dir GNN_DIR> <--NTScore-dir NTSCORE_DIR> <-d DATASET>
-    [--n-cpu N_CPU] [--n-neighbors N_NEIGHBORS] [--n-local N_LOCAL] [--device DEVICE] [--epochs EPOCHS] [--patience PATIENCE]
->>>>>>> 027148d3
     [--min-delta MIN_DELTA] [--min-epochs MIN_EPOCHS] [--batch-size BATCH_SIZE] [-s SEED] [--seed SEED] [--lr LR]
     [--hidden-feats HIDDEN_FEATS] [-k K_CLUSTERS] [--modularity-loss-weight MODULARITY_LOSS_WEIGHT]
     [--purity-loss-weight PURITY_LOSS_WEIGHT] [--regularization-loss-weight REGULARIZATION_LOSS_WEIGHT] [--beta BETA]
-    [--trajectory-construct TRAJECTORY_CONSTRUCT]'''
+    [--trajectory-construct TRAJECTORY_CONSTRUCT] [--equal-space]'''
     description = 'All steps of ONTraC including dataset creation, Graph Pooling, and NT score calculation.'
 
     # option processor
