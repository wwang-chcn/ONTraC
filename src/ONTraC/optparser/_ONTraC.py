from optparse import OptionParser, Values

from ..log import *
from ..version import __version__
<<<<<<< HEAD
from ._create_dataset import (add_niche_net_constr_options_group,
                              validate_niche_net_constr_options,
                              write_niche_net_constr_memo)
=======
from ._create_dataset import add_niche_net_constr_options_group, validate_niche_net_constr_options, write_niche_net_constr_memo
>>>>>>> 4647420b
from ._IO import *
from ._train import *

# ------------------------------------
# Constants
# ------------------------------------
IO_OPTIONS = ['dataset', 'preprocessing_dir', 'GNN_dir', 'NTScore_dir']


# ------------------------------------
# Functions
# ------------------------------------
def prepare_ontrac_optparser() -> OptionParser:
    """
    Prepare optparser object. New options will be added in this function first.
    """
    usage = f'''USAGE: %prog <-d DATASET> <--preprocessing-dir PREPROCESSING_DIR> <--GNN-dir GNN_DIR>
    <--NTScore-dir NTSCORE_DIR> [--n-cpu N_CPU] [--n-neighbors N_NEIGHBORS] [--n-local N_LOCAL] [--embedding-adjust]
    [--sigma SIGMA] [--device DEVICE] [--epochs EPOCHS] [--patience PATIENCE] [--min-delta MIN_DELTA]
    [--min-epochs MIN_EPOCHS] [--batch-size BATCH_SIZE] [-s SEED] [--seed SEED] [--lr LR] [--hidden-feats HIDDEN_FEATS]
    [-k K_CLUSTERS] [--modularity-loss-weight MODULARITY_LOSS_WEIGHT] [--purity-loss-weight PURITY_LOSS_WEIGHT]
    [--regularization-loss-weight REGULARIZATION_LOSS_WEIGHT] [--beta BETA]'''
    description = 'All steps of ONTraC including dataset creation, Graph Pooling, and NT score calculation.'

    # option processor
    optparser = OptionParser(version=f'%prog {__version__}', description=description, usage=usage, add_help_option=True)

    # I/O options group
    add_IO_options_group(optparser=optparser, io_options=IO_OPTIONS)

    # Niche net construction option group
    add_niche_net_constr_options_group(optparser)

    # Graph Pooling
    group_train = add_train_options_group(optparser)
    add_GNN_options_group(group_train)
    add_NP_options_group(group_train)

    return optparser


def opt_ontrac_validate(optparser) -> Values:
    """Validate options from a OptParser object.

    Ret: Validated options object.
    """
    (options, args) = optparser.parse_args()

    # IO
    validate_io_options(optparser=optparser, options=options, io_options=IO_OPTIONS)
    # niche network construction
    validate_niche_net_constr_options(optparser, options)
    # training
    validate_train_options(optparser, options)
    validate_NP_options(optparser, options)

    # print parameters to stdout
    info('------------------ RUN params memo ------------------ ')
    write_io_options_memo(options, IO_OPTIONS)
    write_niche_net_constr_memo(options)
    write_train_options_memo(options)
    write_GNN_options_memo(options)
    write_NP_options_memo(options)
    info('--------------- RUN params memo end ----------------- ')

    return options<|MERGE_RESOLUTION|>--- conflicted
+++ resolved
@@ -2,13 +2,7 @@
 
 from ..log import *
 from ..version import __version__
-<<<<<<< HEAD
-from ._create_dataset import (add_niche_net_constr_options_group,
-                              validate_niche_net_constr_options,
-                              write_niche_net_constr_memo)
-=======
 from ._create_dataset import add_niche_net_constr_options_group, validate_niche_net_constr_options, write_niche_net_constr_memo
->>>>>>> 4647420b
 from ._IO import *
 from ._train import *
 
