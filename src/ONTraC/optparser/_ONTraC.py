--- conflicted
+++ resolved
@@ -1,18 +1,10 @@
-<<<<<<< HEAD
-import os
-import sys
 from optparse import OptionParser, Values
-=======
-from optparse import OptionGroup, OptionParser, Values
->>>>>>> 3af051d7
 
 from ..log import *
-from ._create_dataset import add_niche_net_constr_options_group, write_niche_net_constr_memo
 from ..version import __version__
-<<<<<<< HEAD
-=======
-from ._create_dataset import validate_niche_net_constr_options, write_niche_net_constr_memo
->>>>>>> 3af051d7
+from ._create_dataset import (add_niche_net_constr_options_group,
+                              validate_niche_net_constr_options,
+                              write_niche_net_constr_memo)
 from ._IO import *
 from ._train import *
 
@@ -29,24 +21,16 @@
     """
     Prepare optparser object. New options will be added in this function first.
     """
-    usage = f'''USAGE: %prog <-d DATASET> <--preprocessing-dir PREPROCESSING_DIR> <--GNN-dir GNN_DIR> <--NTScore-dir NTSCORE_DIR>
-<<<<<<< HEAD
-    [--n-cpu N_CPU] [--n-neighbors N_NEIGHBORS] [--embedding-adjust] [--sigma SIGMA]  [--device DEVICE] [--epochs EPOCHS] [--patience PATIENCE]
-    [--min-delta MIN_DELTA] [--min-epochs MIN_EPOCHS] [--batch-size BATCH_SIZE] [-s SEED] [--seed SEED] [--lr LR] [--hidden-feats HIDDEN_FEATS] [-k K_CLUSTERS]
-    [--modularity-loss-weight MODULARITY_LOSS_WEIGHT] [--purity-loss-weight PURITY_LOSS_WEIGHT] [--regularization-loss-weight REGULARIZATION_LOSS_WEIGHT] [--beta BETA]'''
-=======
-    [--n-cpu N_CPU] [--n-neighbors N_NEIGHBORS] [--n-local N_LOCAL] [--device DEVICE] [--epochs EPOCHS] [--patience PATIENCE]
-    [--min-delta MIN_DELTA] [--min-epochs MIN_EPOCHS] [--batch-size BATCH_SIZE] [-s SEED] [--seed SEED] [--lr LR]
-    [--hidden-feats HIDDEN_FEATS] [-k K_CLUSTERS] [--modularity-loss-weight MODULARITY_LOSS_WEIGHT]
-    [--purity-loss-weight PURITY_LOSS_WEIGHT] [--regularization-loss-weight REGULARIZATION_LOSS_WEIGHT] [--beta BETA]'''
->>>>>>> 3af051d7
+    usage = f'''USAGE: %prog <-d DATASET> <--preprocessing-dir PREPROCESSING_DIR> <--GNN-dir GNN_DIR>
+    <--NTScore-dir NTSCORE_DIR> [--n-cpu N_CPU] [--n-neighbors N_NEIGHBORS] [--n-local N_LOCAL] [--embedding-adjust]
+    [--sigma SIGMA] [--device DEVICE] [--epochs EPOCHS] [--patience PATIENCE] [--min-delta MIN_DELTA]
+    [--min-epochs MIN_EPOCHS] [--batch-size BATCH_SIZE] [-s SEED] [--seed SEED] [--lr LR] [--hidden-feats HIDDEN_FEATS]
+    [-k K_CLUSTERS] [--modularity-loss-weight MODULARITY_LOSS_WEIGHT] [--purity-loss-weight PURITY_LOSS_WEIGHT]
+    [--regularization-loss-weight REGULARIZATION_LOSS_WEIGHT] [--beta BETA]'''
     description = 'All steps of ONTraC including dataset creation, Graph Pooling, and NT score calculation.'
 
     # option processor
-    optparser = OptionParser(version=f'%prog {__version__}',
-                             description=description,
-                             usage=usage,
-                             add_help_option=True)
+    optparser = OptionParser(version=f'%prog {__version__}', description=description, usage=usage, add_help_option=True)
 
     # I/O options group
     add_IO_options_group(optparser=optparser, io_options=IO_OPTIONS)
