from optparse import OptionGroup, OptionParser, Values
from typing import Dict, List

from ..constants import IO_OPTIONS  # type: ignore
from ..log import *
from ..optparser._analysis import *
from ..version import __version__
from ._IO import *
from ._NN import *
from ._NT import *
from ._preprocessing import *
from ._train import *


# ------------------------------------
# ONTraC functions
# ------------------------------------
def prepare_ontrac_optparser() -> OptionParser:
    """
    Prepare optparser object. New options will be added in this function first.
    :return: OptionParser object.
    """

    # args
<<<<<<< HEAD
    io_options: Set[str] = IO_OPTIONS['ONTraC']  # type: ignore
=======
    io_options: Dict[str, List[str]] = IO_OPTIONS['ONTraC']  # type: ignore
>>>>>>> 0718c100

    # usage and description
    usage = f'''USAGE: %prog <--NN-dir NN_DIR> <--GNN-dir GNN_DIR> <--NT-dir NT_DIR> <--meta-input META_INPUT>
    [--exp-input EXP_INPUT] [--embedding-input EMBEDDING_INPUT] [--low-res-exp-input LOW_RES_EXP_INPUT] [--deconvoluted-ct-composition DECONVOLUTED_CT_COMPOSITION]
    [--deconvoluted-exp-input DECONVOLUTED_EXP_INPUT] [--resolution RESOLUTION] [--deconvolution-method DC_METHOD] [--deconvolution-ct-num DC_CT_NUM]
    [--n-cpu N_CPU] [--n-neighbors N_NEIGHBORS] [--n-local N_LOCAL] [--embedding-adjust] [--sigma SIGMA] [--device DEVICE] [--epochs EPOCHS] [--patience PATIENCE]
    [--min-delta MIN_DELTA] [--min-epochs MIN_EPOCHS] [--batch-size BATCH_SIZE] [-s SEED] [--lr LR] [--hidden-feats HIDDEN_FEATS]
    [--n-gcn-layers N_GCN_LAYERS] [-k K] [--modularity-loss-weight MODULARITY_LOSS_WEIGHT] [--purity-loss-weight PURITY_LOSS_WEIGHT]
    [--regularization-loss-weight REGULARIZATION_LOSS_WEIGHT] [--beta BETA] [--trajectory-construct TRAJECTORY_CONSTRUCT] [--equal-space]'''
    description = 'All steps of ONTraC including niche network construction, GNN, and niche construction.'

    # option processor
    optparser = OptionParser(version=f'%prog {__version__}', description=description, usage=usage, add_help_option=True)

    # I/O options group
    add_IO_options_group(optparser=optparser, io_options=io_options)

    # preprocessing options group
    add_preprocessing_options_group(optparser=optparser)

    # Niche net construction options group
    add_niche_net_constr_options_group(optparser=optparser)

    # train and model options
    group_train: OptionGroup = add_train_options_group(optparser=optparser)
    add_GCN_options_group(group_train=group_train)
    add_GP_options_group(group_train=group_train)

    # Niche trajectory options group
    add_NT_options_group(optparser=optparser)

    return optparser


def _opt_ontrac_validate(options: Values,
                         io_options: Dict[str, List[str]],
                         optparser: Optional[OptionParser] = None) -> Values:
    """Validate options from a OptParser object.

    :param options: Options object.
    :param io_options: I/O options.
    :param optparser: OptionParser object.
    :return: Values object.
    """

<<<<<<< HEAD
    # args
    io_options: Set[str] = IO_OPTIONS['ONTraC']  # type: ignore
    (options, args) = optparser.parse_args()

    # IO
    validate_io_options(optparser=optparser, options=options, io_options=io_options)
    # preprocessing
    validate_preprocessing_options(optparser=optparser, options=options)
=======
    # IO
    validate_io_options(options=options, io_options=io_options, optparser=optparser)
>>>>>>> 0718c100
    # niche network construction
    validate_niche_net_constr_options(options=options, optparser=optparser)
    # training
    validate_train_options(options=options, optparser=optparser)
    validate_GCN_options(options=options, optparser=optparser)
    validate_GP_options(options=options, optparser=optparser)
    # niche trajectory
    validate_NT_options(options=options, optparser=optparser)

    # print parameters to stdout
    info(message='------------------ RUN params memo ------------------ ')
    write_io_options_memo(options=options, io_options=io_options)
    write_preprocessing_memo(options=options)
    write_niche_net_constr_memo(options=options)
    write_train_options_memo(options=options)
    write_GCN_options_memo(options=options)
    write_GP_options_memo(options=options)
    write_NT_options_memo(options=options)
    info(message='--------------- RUN params memo end ----------------- ')

    return options


def opt_ontrac_validate(optparser) -> Values:
    """Validate options from a OptParser object.

    :param optparser: OptionParser object.
    :return: Values object.
    """

    # args
    io_options: Dict[str, List[str]] = IO_OPTIONS['ONTraC']  # type: ignore

    (options, args) = optparser.parse_args()

    options = _opt_ontrac_validate(options=options, io_options=io_options, optparser=optparser)

    return options


# ------------------------------------
# ONTraC_NN functions
# ------------------------------------
def prepare_nn_optparser() -> OptionParser:
    """
    Prepare optparser object. New options will be added in thisfunction first.
    :return: OptionParser object.
    """

    # args
<<<<<<< HEAD
    io_options: Set[str] = IO_OPTIONS['ONTraC_NN']  # type: ignore
=======
    io_options: Dict[str, List[str]] = IO_OPTIONS['ONTraC_NN']  # type: ignore
>>>>>>> 0718c100

    # usage and description
    usage = f'''USAGE: %prog <--NN-dir NN_DIR> <--meta-input META_INPUT> [--exp-input EXP_INPUT]
    [--embedding-input EMBEDDING_INPUT] [--low-res-exp-input LOW_RES_EXP_INPUT]
    [--deconvoluted-ct-composition DECONVOLUTED_CT_COMPOSITION] [--deconvoluted-exp-input DECONVOLUTED_EXP_INPUT]
    [--resolution RESOLUTION] [--deconvolution-method DC_METHOD] [--deconvolution-ct-num DC_CT_NUM]
    [--n-cpu N_CPU] [--n-neighbors N_NEIGHBORS] [--n-local N_LOCAL] [--embedding-adjust] [--sigma SIGMA]'''
    description = 'Create niche network and calculate features (normalized cell type composition). (Step 1 of ONTraC)'

    # option processor
    optparser = OptionParser(version=f'%prog {__version__}', description=description, usage=usage, add_help_option=True)

    # I/O options group
    add_IO_options_group(optparser=optparser, io_options=io_options)

    # preprocessing options group
    add_preprocessing_options_group(optparser=optparser)

    # niche network construction options group
    add_niche_net_constr_options_group(optparser=optparser)

    return optparser


def _opt_nn_validate(options: Values,
                     io_options: Dict[str, List[str]],
                     optparser: Optional[OptionParser] = None) -> Values:
    """Validate options from a OptParser object.

    Parameters
    ----------
    options : Values
        Options object.
    io_options : Dict[str, List[str]]
        I/O options.
    optparser : Optional[OptionParser], optional
        OptionParser object, by default None

    Returns
    -------
    Values
        Values object.
    """

    # IO
    validate_io_options(options=options, io_options=io_options, optparser=optparser)
    # niche network construction
    validate_niche_net_constr_options(options=options, optparser=optparser)

    # print parameters to stdout
    info(message='------------------ RUN params memo ------------------ ')
    write_io_options_memo(options=options, io_options=io_options)
    write_niche_net_constr_memo(options=options)
    info(message='--------------- RUN params memo end ----------------- ')

    return options


def opt_nn_validate(optparser) -> Values:
    """Validate options from a OptParser object.

    :param optparser: OptionParser object.
    :return: Values object.
    """

    # args
<<<<<<< HEAD
    io_options: Set[str] = IO_OPTIONS['ONTraC_NN']  # type: ignore

    (options, args) = optparser.parse_args()

    validate_io_options(optparser=optparser, options=options, io_options=io_options)
    validate_preprocessing_options(optparser=optparser, options=options)
    validate_niche_net_constr_options(optparser=optparser, options=options)

    # print parameters to stdout
    info(message='------------------ RUN params memo ------------------ ')
    write_io_options_memo(options=options, io_options=io_options)
    write_preprocessing_memo(options=options)
    write_niche_net_constr_memo(options=options)
    info(message='--------------- RUN params memo end ----------------- ')
=======
    io_options: Dict[str, List[str]] = IO_OPTIONS['ONTraC_NN']  # type: ignore

    (options, args) = optparser.parse_args()

    options = _opt_nn_validate(options=options, io_options=io_options, optparser=optparser)
>>>>>>> 0718c100

    return options


# ------------------------------------
# ONTraC_GNN functions
# ------------------------------------
def prepare_gnn_optparser() -> OptionParser:
    """
    Prepare optparser object. New options will be added in thisfunction first.
    :return: OptionParser object.
    """

    # args
<<<<<<< HEAD
    io_options: Set[str] = IO_OPTIONS['ONTraC_GNN']  # type: ignore
=======
    io_options: Dict[str, List[str]] = IO_OPTIONS['ONTraC_GNN']  # type: ignore
>>>>>>> 0718c100

    # usage and description
    usage = f'''USAGE: %prog <--NN-dir NN_DIR> <--GNN-dir GNN_DIR> [--device DEVICE]
    [--epochs EPOCHS] [--patience PATIENCE] [--min-delta MIN_DELTA] [--min-epochs MIN_EPOCHS] [--batch-size BATCH_SIZE] 
    [-s SEED] [--lr LR] [--hidden-feats HIDDEN_FEATS] [--n-gcn-layers N_GCN_LAYERS] [-k K]
    [--modularity-loss-weight MODULARITY_LOSS_WEIGHT] [--purity-loss-weight PURITY_LOSS_WEIGHT] 
    [--regularization-loss-weight REGULARIZATION_LOSS_WEIGHT] [--beta BETA]'''
    description = 'Graph Neural Network (GNN, GCN + GP). The core algorithm of ONTraC. (Step 2/3 of ONTraC)'

    # option processor
    optparser = OptionParser(version=f'%prog {__version__}', description=description, usage=usage, add_help_option=True)

    # I/O options group
    add_IO_options_group(optparser=optparser, io_options=io_options)

    # train and model options
    group_train: OptionGroup = add_train_options_group(optparser=optparser)
    add_GCN_options_group(group_train=group_train)
    add_GP_options_group(group_train=group_train)

    return optparser


def _opt_gnn_validate(options: Values,
                      io_options: Dict[str, List[str]],
                      optparser: Optional[OptionParser] = None) -> Values:
    """Validate options from a OptParser object.

    Parameters
    ----------
    options : Values
        Options object.
    io_options : Dict[str, List[str]]
        I/O options.
    optparser : Optional[OptionParser], optional
        OptionParser object, by default None

    Returns
    -------
    Values
        Values object.
    """

<<<<<<< HEAD
    # args
    io_options: Set[str] = IO_OPTIONS['ONTraC_GNN']  # type: ignore

    (options, args) = optparser.parse_args()

    validate_io_options(optparser=optparser, options=options, io_options=io_options)
    validate_train_options(optparser=optparser, options=options)
    validate_GCN_options(optparser=optparser, options=options)
    validate_GP_options(optparser=optparser, options=options)
=======
    # IO
    validate_io_options(options=options, io_options=io_options, optparser=optparser)
    # training
    validate_train_options(options=options, optparser=optparser)
    validate_GCN_options(options=options, optparser=optparser)
    validate_GP_options(options=options, optparser=optparser)
>>>>>>> 0718c100

    # print parameters to stdout
    info(message='------------------ RUN params memo ------------------ ')
    write_io_options_memo(options=options, io_options=io_options)
    write_train_options_memo(options=options)
    write_GCN_options_memo(options=options)
    write_GP_options_memo(options=options)
    info(message='--------------- RUN params memo end ----------------- ')

    return options


def opt_gnn_validate(optparser: OptionParser) -> Values:
    """Validate options from a OptParser object.

    :param optparser: OptionParser object.
    :return: Values object.
    """

    # args
    io_options: Dict[str, List[str]] = IO_OPTIONS['ONTraC_GNN']  # type: ignore

    (options, args) = optparser.parse_args()

    options = _opt_gnn_validate(options=options, io_options=io_options, optparser=optparser)

    return options


# ------------------------------------
# ONTraC_NT functions
# ------------------------------------
def prepare_nt_optparser() -> OptionParser:
    """
    Prepare optparser object. New options will be added in thisfunction first.
    :return: OptionParser object.
    """

    # args
<<<<<<< HEAD
    io_options: Set[str] = IO_OPTIONS['ONTraC_NT']  # type: ignore
=======
    io_options: Dict[str, List[str]] = IO_OPTIONS['ONTraC_NT']  # type: ignore
>>>>>>> 0718c100

    # usage and description
    usage = f'''USAGE: %prog <--NN-dir NN_DIR> <--GNN-dir GNN_DIR> <--NT-dir NT_DIR> 
            [--trajectory-construct TRAJECTORY_CONSTRUCT] [--equal-space]'''
    description = 'ONTraC_NT: construct niche trajectory for niche cluster and project the NT score to each cell. (Step 4 of ONTraC)'

    # option processor
    optparser = OptionParser(version=f'%prog {__version__}', description=description, usage=usage, add_help_option=True)

    add_IO_options_group(optparser=optparser, io_options=io_options)
    add_NT_options_group(optparser=optparser)

    return optparser


def _opt_nt_validate(options: Values,
                     io_options: Dict[str, List[str]],
                     optparser: Optional[OptionParser] = None) -> Values:
    """Validate options from a OptParser object.

    Parameters
    ----------
    options : Values
        Options object.
    io_options : Dict[str, List[str]]
        I/O options.
    optparser : Optional[OptionParser], optional
        OptionParser object, by default None

    Returns
    -------
    Values
        Values object.
    """

    # IO
    validate_io_options(options=options, io_options=io_options, optparser=optparser)
    # niche trajectory
    validate_NT_options(options=options, optparser=optparser)

    # print parameters to stdout
    info(message='------------------ RUN params memo ------------------ ')
    write_io_options_memo(options=options, io_options=io_options)
    write_NT_options_memo(options=options)
    info(message='--------------- RUN params memo end ----------------- ')

    return options


def opt_nt_validate(optparser: OptionParser) -> Values:
    """Validate options from a OptParser object.

    :param optparser: OptionParser object.
    :return: Values object.
    """

    # args
<<<<<<< HEAD
    io_options: Set[str] = IO_OPTIONS['ONTraC_NT']  # type: ignore
=======
    io_options: Dict[str, List[str]] = IO_OPTIONS['ONTraC_NT']  # type: ignore
>>>>>>> 0718c100

    (options, args) = optparser.parse_args()

    options = _opt_nt_validate(options=options, io_options=io_options, optparser=optparser)

    return options


# ------------------------------------
# ONTraC_GT functions
# ------------------------------------
def prepare_gt_optparser() -> OptionParser:
    """
    Prepare optparser object. New options will be added in thisfunction first.
    :return: OptionParser object.
    """

    # args
<<<<<<< HEAD
    io_options: Set[str] = IO_OPTIONS['ONTraC_GT']  # type: ignore
=======
    io_options: Dict[str, List[str]] = IO_OPTIONS['ONTraC_GT']  # type: ignore
>>>>>>> 0718c100

    usage = f'''USAGE: %prog <--NN-dir NN_DIR> <--GNN-dir GNN_DIR> <--NT-dir NT_DIR> [--device DEVICE]
    [--epochs EPOCHS] [--patience PATIENCE] [--min-delta MIN_DELTA] [--min-epochs MIN_EPOCHS] [--batch-size BATCH_SIZE] 
    [-s SEED] [--lr LR] [--hidden-feats HIDDEN_FEATS] [--n-gcn-layers N_GCN_LAYERS] [-k K]
    [--modularity-loss-weight MODULARITY_LOSS_WEIGHT] [--purity-loss-weight PURITY_LOSS_WEIGHT] 
    [--regularization-loss-weight REGULARIZATION_LOSS_WEIGHT] [--beta BETA] [--trajectory-construct TRAJECTORY_CONSTRUCT]
    [--equal-space]'''
    description = 'ONTraC_GT: GNN and Niche Trajectory'

    # option processor
    optparser = OptionParser(version=f'%prog {__version__}', description=description, usage=usage, add_help_option=True)

    # I/O options group
    add_IO_options_group(optparser=optparser, io_options=io_options)

    # train and model options
    group_train: OptionGroup = add_train_options_group(optparser=optparser)
    add_GCN_options_group(group_train=group_train)
    add_GP_options_group(group_train=group_train)

    # Niche trajectory
    add_NT_options_group(optparser=optparser)

    return optparser


def _opt_gt_validate(options: Values,
                     io_options: Dict[str, List[str]],
                     optparser: Optional[OptionParser] = None) -> Values:
    """Validate options from a OptParser object.

    Parameters
    ----------
    options : Values
        Options object.
    io_options : Dict[str, List[str]]
        I/O options.
    optparser : Optional[OptionParser], optional
        OptionParser object, by default None

    Returns
    -------
    Values
        Values object.
    """

<<<<<<< HEAD
    # args
    io_options: Set[str] = IO_OPTIONS['ONTraC_GT']  # type: ignore

    (options, args) = optparser.parse_args()

=======
>>>>>>> 0718c100
    # IO
    validate_io_options(options=options, io_options=io_options, optparser=optparser)
    # training
    validate_train_options(options=options, optparser=optparser)
    validate_GCN_options(options=options, optparser=optparser)
    validate_GP_options(options=options, optparser=optparser)
    # niche trajectory
    validate_NT_options(options=options, optparser=optparser)

    # print parameters to stdout
    info(message='------------------ RUN params memo ------------------ ')
    write_io_options_memo(options, io_options)
    write_train_options_memo(options)
    write_GCN_options_memo(options)
    write_GP_options_memo(options)
    write_NT_options_memo(options)
    info(message='--------------- RUN params memo end ----------------- ')

    return options


def opt_gt_validate(optparser: OptionParser) -> Values:
    """Validate options from a OptParser object.

    :param optparser: OptionParser object.
    :return: Values object.
    """

    # args
    io_options: Dict[str, List[str]] = IO_OPTIONS['ONTraC_GT']  # type: ignore

    (options, args) = optparser.parse_args()

    options = _opt_gt_validate(options=options, io_options=io_options, optparser=optparser)

    return options


# ------------------------------------
# ONTraC_analysis functions
# ------------------------------------
def prepare_analysis_optparser() -> OptionParser:
    """
    Prepare optparser object. New options will be added in thisfunction first.
    :return: OptionParser object.
    """

    # args
<<<<<<< HEAD
    io_options: Set[str] = IO_OPTIONS['ONTraC_analysis']  # type: ignore
=======
    io_options: Dict[str, List[str]] = IO_OPTIONS['ONTraC_analysis']  # type: ignore
>>>>>>> 0718c100

    usage = f'''USAGE: %prog [--NN-dir NN_DIR] [--GNN-dir GNN_DIR] [--NT-dir NT_DIR] [-o OUTPUT]
    [--meta-input META_INPUT] [-l LOG] [--embedding-adjust] [--sigma SIGMA] [-r REVERSE] [-s SAMPLE]
    [--scale-factor SCALE_FACTOR] [--suppress-cell-type-composition] [--suppress-niche-cluster-loadings]
    [--suppress-niche-trajectory]
    '''
    description = 'ONTraC_analysis: analysis of ONTraC results'

    # option processor
    optparser = OptionParser(version=f'%prog {__version__}', description=description, usage=usage, add_help_option=True)

    add_IO_options_group(optparser=optparser, io_options=io_options)
    add_visualization_group(optparser)
    add_suppress_group(optparser)

    return optparser


def _opt_analysis_validate(options: Values,
                           io_options: Dict[str, List[str]],
                           optparser: Optional[OptionParser] = None) -> Values:
    """Validate options from a OptParser object.

    Parameters
    ----------
    options : Values
        Options object.
    io_options : Dict[str, List[str]]
        I/O options.
    optparser : Optional[OptionParser], optional
        OptionParser object, by default None

    Returns
    -------
    Values
        Values object.
    """

    # IO
    validate_io_options(options=options, io_options=io_options, optparser=optparser)
    # visualization
    validate_visualization_options(options, optparser=optparser)
    validate_suppress_options(options, optparser=optparser)

    # print parameters to stdout
    info(message='------------------ RUN params memo ------------------ ')
    write_io_options_memo(options, io_options)
    write_visualization_options_memo(options)
    write_suppress_options_memo(options)
    info(message='--------------- RUN params memo end ----------------- ')

    return options


def opt_analysis_validate(optparser: OptionParser) -> Values:
    """Validate options from a OptParser object.

    :param optparser: OptionParser object.
    :return: Values object.
    """

    # args
<<<<<<< HEAD
    io_options: Set[str] = IO_OPTIONS['ONTraC_analysis']  # type: ignore
=======
    io_options: Dict[str, List[str]] = IO_OPTIONS['ONTraC_analysis']  # type: ignore
>>>>>>> 0718c100

    (options, args) = optparser.parse_args()

    options = _opt_analysis_validate(options=options, io_options=io_options, optparser=optparser)

    return options


# ------------------------------------
# functions to be exported
# ------------------------------------
__all__ = [
    'prepare_ontrac_optparser', 'opt_ontrac_validate', 'prepare_nn_optparser', 'opt_nn_validate',
    'prepare_gnn_optparser', 'opt_gnn_validate', 'prepare_nt_optparser', 'opt_nt_validate', 'prepare_gt_optparser',
    'opt_gt_validate', 'prepare_analysis_optparser', 'opt_analysis_validate'
]<|MERGE_RESOLUTION|>--- conflicted
+++ resolved
@@ -22,11 +22,7 @@
     """
 
     # args
-<<<<<<< HEAD
-    io_options: Set[str] = IO_OPTIONS['ONTraC']  # type: ignore
-=======
     io_options: Dict[str, List[str]] = IO_OPTIONS['ONTraC']  # type: ignore
->>>>>>> 0718c100
 
     # usage and description
     usage = f'''USAGE: %prog <--NN-dir NN_DIR> <--GNN-dir GNN_DIR> <--NT-dir NT_DIR> <--meta-input META_INPUT>
@@ -61,9 +57,7 @@
     return optparser
 
 
-def _opt_ontrac_validate(options: Values,
-                         io_options: Dict[str, List[str]],
-                         optparser: Optional[OptionParser] = None) -> Values:
+def _opt_ontrac_validate(options: Values, io_options: Dict[str, List[str]], optparser: OptionParser) -> Values:
     """Validate options from a OptParser object.
 
     :param options: Options object.
@@ -72,19 +66,10 @@
     :return: Values object.
     """
 
-<<<<<<< HEAD
-    # args
-    io_options: Set[str] = IO_OPTIONS['ONTraC']  # type: ignore
-    (options, args) = optparser.parse_args()
-
     # IO
-    validate_io_options(optparser=optparser, options=options, io_options=io_options)
+    validate_io_options(options=options, io_options=io_options, optparser=optparser)
     # preprocessing
     validate_preprocessing_options(optparser=optparser, options=options)
-=======
-    # IO
-    validate_io_options(options=options, io_options=io_options, optparser=optparser)
->>>>>>> 0718c100
     # niche network construction
     validate_niche_net_constr_options(options=options, optparser=optparser)
     # training
@@ -135,11 +120,7 @@
     """
 
     # args
-<<<<<<< HEAD
-    io_options: Set[str] = IO_OPTIONS['ONTraC_NN']  # type: ignore
-=======
     io_options: Dict[str, List[str]] = IO_OPTIONS['ONTraC_NN']  # type: ignore
->>>>>>> 0718c100
 
     # usage and description
     usage = f'''USAGE: %prog <--NN-dir NN_DIR> <--meta-input META_INPUT> [--exp-input EXP_INPUT]
@@ -206,28 +187,11 @@
     """
 
     # args
-<<<<<<< HEAD
-    io_options: Set[str] = IO_OPTIONS['ONTraC_NN']  # type: ignore
+    io_options: Dict[str, List[str]] = IO_OPTIONS['ONTraC_NN']  # type: ignore
 
     (options, args) = optparser.parse_args()
 
-    validate_io_options(optparser=optparser, options=options, io_options=io_options)
-    validate_preprocessing_options(optparser=optparser, options=options)
-    validate_niche_net_constr_options(optparser=optparser, options=options)
-
-    # print parameters to stdout
-    info(message='------------------ RUN params memo ------------------ ')
-    write_io_options_memo(options=options, io_options=io_options)
-    write_preprocessing_memo(options=options)
-    write_niche_net_constr_memo(options=options)
-    info(message='--------------- RUN params memo end ----------------- ')
-=======
-    io_options: Dict[str, List[str]] = IO_OPTIONS['ONTraC_NN']  # type: ignore
-
-    (options, args) = optparser.parse_args()
-
     options = _opt_nn_validate(options=options, io_options=io_options, optparser=optparser)
->>>>>>> 0718c100
 
     return options
 
@@ -242,11 +206,7 @@
     """
 
     # args
-<<<<<<< HEAD
-    io_options: Set[str] = IO_OPTIONS['ONTraC_GNN']  # type: ignore
-=======
     io_options: Dict[str, List[str]] = IO_OPTIONS['ONTraC_GNN']  # type: ignore
->>>>>>> 0718c100
 
     # usage and description
     usage = f'''USAGE: %prog <--NN-dir NN_DIR> <--GNN-dir GNN_DIR> [--device DEVICE]
@@ -290,24 +250,12 @@
         Values object.
     """
 
-<<<<<<< HEAD
-    # args
-    io_options: Set[str] = IO_OPTIONS['ONTraC_GNN']  # type: ignore
-
-    (options, args) = optparser.parse_args()
-
-    validate_io_options(optparser=optparser, options=options, io_options=io_options)
-    validate_train_options(optparser=optparser, options=options)
-    validate_GCN_options(optparser=optparser, options=options)
-    validate_GP_options(optparser=optparser, options=options)
-=======
     # IO
     validate_io_options(options=options, io_options=io_options, optparser=optparser)
     # training
     validate_train_options(options=options, optparser=optparser)
     validate_GCN_options(options=options, optparser=optparser)
     validate_GP_options(options=options, optparser=optparser)
->>>>>>> 0718c100
 
     # print parameters to stdout
     info(message='------------------ RUN params memo ------------------ ')
@@ -347,11 +295,7 @@
     """
 
     # args
-<<<<<<< HEAD
-    io_options: Set[str] = IO_OPTIONS['ONTraC_NT']  # type: ignore
-=======
     io_options: Dict[str, List[str]] = IO_OPTIONS['ONTraC_NT']  # type: ignore
->>>>>>> 0718c100
 
     # usage and description
     usage = f'''USAGE: %prog <--NN-dir NN_DIR> <--GNN-dir GNN_DIR> <--NT-dir NT_DIR> 
@@ -409,11 +353,7 @@
     """
 
     # args
-<<<<<<< HEAD
-    io_options: Set[str] = IO_OPTIONS['ONTraC_NT']  # type: ignore
-=======
     io_options: Dict[str, List[str]] = IO_OPTIONS['ONTraC_NT']  # type: ignore
->>>>>>> 0718c100
 
     (options, args) = optparser.parse_args()
 
@@ -432,11 +372,7 @@
     """
 
     # args
-<<<<<<< HEAD
-    io_options: Set[str] = IO_OPTIONS['ONTraC_GT']  # type: ignore
-=======
     io_options: Dict[str, List[str]] = IO_OPTIONS['ONTraC_GT']  # type: ignore
->>>>>>> 0718c100
 
     usage = f'''USAGE: %prog <--NN-dir NN_DIR> <--GNN-dir GNN_DIR> <--NT-dir NT_DIR> [--device DEVICE]
     [--epochs EPOCHS] [--patience PATIENCE] [--min-delta MIN_DELTA] [--min-epochs MIN_EPOCHS] [--batch-size BATCH_SIZE] 
@@ -483,14 +419,6 @@
         Values object.
     """
 
-<<<<<<< HEAD
-    # args
-    io_options: Set[str] = IO_OPTIONS['ONTraC_GT']  # type: ignore
-
-    (options, args) = optparser.parse_args()
-
-=======
->>>>>>> 0718c100
     # IO
     validate_io_options(options=options, io_options=io_options, optparser=optparser)
     # training
@@ -539,11 +467,7 @@
     """
 
     # args
-<<<<<<< HEAD
-    io_options: Set[str] = IO_OPTIONS['ONTraC_analysis']  # type: ignore
-=======
     io_options: Dict[str, List[str]] = IO_OPTIONS['ONTraC_analysis']  # type: ignore
->>>>>>> 0718c100
 
     usage = f'''USAGE: %prog [--NN-dir NN_DIR] [--GNN-dir GNN_DIR] [--NT-dir NT_DIR] [-o OUTPUT]
     [--meta-input META_INPUT] [-l LOG] [--embedding-adjust] [--sigma SIGMA] [-r REVERSE] [-s SAMPLE]
@@ -606,11 +530,7 @@
     """
 
     # args
-<<<<<<< HEAD
-    io_options: Set[str] = IO_OPTIONS['ONTraC_analysis']  # type: ignore
-=======
     io_options: Dict[str, List[str]] = IO_OPTIONS['ONTraC_analysis']  # type: ignore
->>>>>>> 0718c100
 
     (options, args) = optparser.parse_args()
 
