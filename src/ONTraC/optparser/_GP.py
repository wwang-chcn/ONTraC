from optparse import OptionParser, Values

from ..log import *
from ..version import __version__
from ._IO import *
from ._NT import add_NT_options_group, write_NT_options_memo
from ._train import *
from ._NT import add_NT_options_group, write_NT_options_memo

# ------------------------------------
# Constants
# ------------------------------------
IO_OPTIONS = ['input', 'preprocessing_dir', 'GNN_dir', 'NTScore_dir']


# ------------------------------------
# Functions
# ------------------------------------
def prepare_GP_optparser() -> OptionParser:
    """
    Prepare optparser object. New options will be added in thisfunction first.
    :return: OptionParser object.
    """
<<<<<<< HEAD
    usage = f'''USAGE: %prog <--meta-input META_INPUT> [--exp-input EXP_INPUT] [--embedding-input EMBEDDING_INPUT]
    [--decomposition-cell-type-composition-input DECOMPOSITION_CELL_TYPE_COMPOSITION_INPUT]
    [--decomposition-expression-input DECOMPOSITION_EXPRESSION_INPUT] <--preprocessing-dir PREPROCESSING_DIR>
    <--GNN-dir GNN_DIR> <--NTScore-dir NTSCORE_DIR>  [--device DEVICE] [--epochs EPOCHS] [--patience PATIENCE]
    [--min-delta MIN_DELTA] [--min-epochs MIN_EPOCHS] [--batch-size BATCH_SIZE] [-s SEED] [--seed SEED] [--lr LR]
    [--hidden-feats HIDDEN_FEATS] [-k K_CLUSTERS] [--modularity-loss-weight MODULARITY_LOSS_WEIGHT]
    [--purity-loss-weight PURITY_LOSS_WEIGHT] [--regularization-loss-weight REGULARIZATION_LOSS_WEIGHT] [--beta BETA]'''
    description = 'GP (Graph Pooling): GNN & Node Pooling'
=======
    usage = f'''USAGE: %prog <--preprocessing-dir PREPROCESSING_DIR> <--GNN-dir GNN_DIR> <--NTScore-dir NTSCORE_DIR> <-d DATASET>
    [--device DEVICE] [--epochs EPOCHS] [--patience PATIENCE] [--min-delta MIN_DELTA] [--min-epochs MIN_EPOCHS] [--batch-size BATCH_SIZE] 
    [-s SEED] [--seed SEED] [--lr LR] [--hidden-feats HIDDEN_FEATS] [-k K_CLUSTERS]
    [--modularity-loss-weight MODULARITY_LOSS_WEIGHT] [--purity-loss-weight PURITY_LOSS_WEIGHT] 
    [--regularization-loss-weight REGULARIZATION_LOSS_WEIGHT] [--beta BETA] [--trajectory-construct TRAJECTORY_CONSTRUCT]'''
    description = 'ONTraC_GP: GNN and Niche Trajectory'
>>>>>>> 027148d3

    # option processor
    optparser = OptionParser(version=f'%prog {__version__}', description=description, usage=usage, add_help_option=True)

    # I/O options group
    add_IO_options_group(optparser=optparser, io_options=IO_OPTIONS)

    # train and model options
    group_train = add_train_options_group(optparser)
    add_GNN_options_group(group_train)
    add_NP_options_group(group_train)

    # Niche trajectory
    add_NT_options_group(optparser)

    return optparser


def opt_GP_validate(optparser: OptionParser) -> Values:
    """Validate options from a OptParser object.

    :param optparser: OptionParser object.
    :return: Values object.
    """

    (options, args) = optparser.parse_args()

    validate_io_options(optparser, options, IO_OPTIONS)
    validate_train_options(optparser, options)
    validate_GNN_options(optparser, options)
    validate_NP_options(optparser, options)

    info('------------------ RUN params memo ------------------ ')
    # print parameters to stdout
    write_io_options_memo(options, IO_OPTIONS)
    write_train_options_memo(options)
    write_GNN_options_memo(options)
    write_NP_options_memo(options)
    write_NT_options_memo(options)
    info('--------------- RUN params memo end ----------------- ')

    return options<|MERGE_RESOLUTION|>--- conflicted
+++ resolved
@@ -21,23 +21,15 @@
     Prepare optparser object. New options will be added in thisfunction first.
     :return: OptionParser object.
     """
-<<<<<<< HEAD
-    usage = f'''USAGE: %prog <--meta-input META_INPUT> [--exp-input EXP_INPUT] [--embedding-input EMBEDDING_INPUT]
+    usage = f'''USAGE: %prog <--preprocessing-dir PREPROCESSING_DIR> <--GNN-dir GNN_DIR> <--NTScore-dir NTSCORE_DIR>
+    <--meta-input META_INPUT> [--exp-input EXP_INPUT] [--embedding-input EMBEDDING_INPUT]
     [--decomposition-cell-type-composition-input DECOMPOSITION_CELL_TYPE_COMPOSITION_INPUT]
-    [--decomposition-expression-input DECOMPOSITION_EXPRESSION_INPUT] <--preprocessing-dir PREPROCESSING_DIR>
-    <--GNN-dir GNN_DIR> <--NTScore-dir NTSCORE_DIR>  [--device DEVICE] [--epochs EPOCHS] [--patience PATIENCE]
-    [--min-delta MIN_DELTA] [--min-epochs MIN_EPOCHS] [--batch-size BATCH_SIZE] [-s SEED] [--seed SEED] [--lr LR]
-    [--hidden-feats HIDDEN_FEATS] [-k K_CLUSTERS] [--modularity-loss-weight MODULARITY_LOSS_WEIGHT]
-    [--purity-loss-weight PURITY_LOSS_WEIGHT] [--regularization-loss-weight REGULARIZATION_LOSS_WEIGHT] [--beta BETA]'''
-    description = 'GP (Graph Pooling): GNN & Node Pooling'
-=======
-    usage = f'''USAGE: %prog <--preprocessing-dir PREPROCESSING_DIR> <--GNN-dir GNN_DIR> <--NTScore-dir NTSCORE_DIR> <-d DATASET>
+    [--decomposition-expression-input DECOMPOSITION_EXPRESSION_INPUT]
     [--device DEVICE] [--epochs EPOCHS] [--patience PATIENCE] [--min-delta MIN_DELTA] [--min-epochs MIN_EPOCHS] [--batch-size BATCH_SIZE] 
     [-s SEED] [--seed SEED] [--lr LR] [--hidden-feats HIDDEN_FEATS] [-k K_CLUSTERS]
     [--modularity-loss-weight MODULARITY_LOSS_WEIGHT] [--purity-loss-weight PURITY_LOSS_WEIGHT] 
-    [--regularization-loss-weight REGULARIZATION_LOSS_WEIGHT] [--beta BETA] [--trajectory-construct TRAJECTORY_CONSTRUCT]'''
+    [--regularization-loss-weight REGULARIZATION_LOSS_WEIGHT] [--beta BETA] [--trajectory-construct TRAJECTORY_CONSTRUCT] [--equal-space]'''
     description = 'ONTraC_GP: GNN and Niche Trajectory'
->>>>>>> 027148d3
 
     # option processor
     optparser = OptionParser(version=f'%prog {__version__}', description=description, usage=usage, add_help_option=True)
