from optparse import OptionParser, Values

from ..log import *
from ..version import __version__
from ._IO import *
from ._NT import add_NT_options_group, write_NT_options_memo
from ._train import *
from ._NT import add_NT_options_group, write_NT_options_memo

# ------------------------------------
# Constants
# ------------------------------------
<<<<<<< HEAD
IO_OPTIONS = ['input', 'preprocessing_dir', 'GNN_dir', 'NTScore_dir']
=======
IO_OPTIONS = ['preprocessing_dir', 'GNN_dir', 'NTScore_dir']
>>>>>>> c0e4cdf1


# ------------------------------------
# Functions
# ------------------------------------
def prepare_GP_optparser() -> OptionParser:
    """
    Prepare optparser object. New options will be added in thisfunction first.
    :return: OptionParser object.
    """
    usage = f'''USAGE: %prog <--preprocessing-dir PREPROCESSING_DIR> <--GNN-dir GNN_DIR> <--NTScore-dir NTSCORE_DIR>
<<<<<<< HEAD
    <--meta-input META_INPUT> [--exp-input EXP_INPUT] [--embedding-input EMBEDDING_INPUT]
    [--decomposition-cell-type-composition-input DECOMPOSITION_CELL_TYPE_COMPOSITION_INPUT]
    [--decomposition-expression-input DECOMPOSITION_EXPRESSION_INPUT]
=======
>>>>>>> c0e4cdf1
    [--device DEVICE] [--epochs EPOCHS] [--patience PATIENCE] [--min-delta MIN_DELTA] [--min-epochs MIN_EPOCHS] [--batch-size BATCH_SIZE] 
    [-s SEED] [--seed SEED] [--lr LR] [--hidden-feats HIDDEN_FEATS] [-k K_CLUSTERS]
    [--modularity-loss-weight MODULARITY_LOSS_WEIGHT] [--purity-loss-weight PURITY_LOSS_WEIGHT] 
    [--regularization-loss-weight REGULARIZATION_LOSS_WEIGHT] [--beta BETA] [--trajectory-construct TRAJECTORY_CONSTRUCT] [--equal-space]'''
    description = 'ONTraC_GP: GNN and Niche Trajectory'

    # option processor
    optparser = OptionParser(version=f'%prog {__version__}', description=description, usage=usage, add_help_option=True)

    # I/O options group
    add_IO_options_group(optparser=optparser, io_options=IO_OPTIONS)

    # train and model options
    group_train = add_train_options_group(optparser)
    add_GNN_options_group(group_train)
    add_NP_options_group(group_train)

    # Niche trajectory
    add_NT_options_group(optparser)

    return optparser


def opt_GP_validate(optparser: OptionParser) -> Values:
    """Validate options from a OptParser object.

    :param optparser: OptionParser object.
    :return: Values object.
    """

    (options, args) = optparser.parse_args()

    validate_io_options(optparser, options, IO_OPTIONS)
    validate_train_options(optparser, options)
    validate_GNN_options(optparser, options)
    validate_NP_options(optparser, options)

    info('------------------ RUN params memo ------------------ ')
    # print parameters to stdout
    write_io_options_memo(options, IO_OPTIONS)
    write_train_options_memo(options)
    write_GNN_options_memo(options)
    write_NP_options_memo(options)
    write_NT_options_memo(options)
    info('--------------- RUN params memo end ----------------- ')

    return options<|MERGE_RESOLUTION|>--- conflicted
+++ resolved
@@ -10,11 +10,7 @@
 # ------------------------------------
 # Constants
 # ------------------------------------
-<<<<<<< HEAD
-IO_OPTIONS = ['input', 'preprocessing_dir', 'GNN_dir', 'NTScore_dir']
-=======
 IO_OPTIONS = ['preprocessing_dir', 'GNN_dir', 'NTScore_dir']
->>>>>>> c0e4cdf1
 
 
 # ------------------------------------
@@ -26,12 +22,6 @@
     :return: OptionParser object.
     """
     usage = f'''USAGE: %prog <--preprocessing-dir PREPROCESSING_DIR> <--GNN-dir GNN_DIR> <--NTScore-dir NTSCORE_DIR>
-<<<<<<< HEAD
-    <--meta-input META_INPUT> [--exp-input EXP_INPUT] [--embedding-input EMBEDDING_INPUT]
-    [--decomposition-cell-type-composition-input DECOMPOSITION_CELL_TYPE_COMPOSITION_INPUT]
-    [--decomposition-expression-input DECOMPOSITION_EXPRESSION_INPUT]
-=======
->>>>>>> c0e4cdf1
     [--device DEVICE] [--epochs EPOCHS] [--patience PATIENCE] [--min-delta MIN_DELTA] [--min-epochs MIN_EPOCHS] [--batch-size BATCH_SIZE] 
     [-s SEED] [--seed SEED] [--lr LR] [--hidden-feats HIDDEN_FEATS] [-k K_CLUSTERS]
     [--modularity-loss-weight MODULARITY_LOSS_WEIGHT] [--purity-loss-weight PURITY_LOSS_WEIGHT] 
