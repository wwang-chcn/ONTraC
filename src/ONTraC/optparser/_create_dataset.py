import os
import sys
from optparse import OptionGroup, OptionParser, Values

from ..log import *
from ..version import __version__
from ._IO import *

# ------------------------------------
# Constants
# ------------------------------------
IO_OPTIONS = ['dataset', 'preprocessing_dir']


# ------------------------------------
# Functions
# ------------------------------------
def add_niche_net_constr_options_group(optparser: OptionParser) -> None:
    """
    Add niche network construction options group to optparser.
    :param optparser: OptionParser object.
    :return: OptionGroup object.
    """
    # niche network construction options group
    group_niche = OptionGroup(optparser, "Niche Network Construction")
    group_niche.add_option('--n-cpu',
                           dest='n_cpu',
                           type='int',
                           default=4,
                           help='Number of CPUs used for parallel computing. Default is 4.')
    group_niche.add_option('--n-neighbors',
                           dest='n_neighbors',
                           type='int',
                           default=50,
                           help='Number of neighbors used for kNN graph construction. Default is 50.')
    group_niche.add_option(
        '--embedding-adjust',
        dest='embedding_adjust',
        action='store_true',
        default=False,
        help=
        'Adjust the cell type coding according to embeddings. Default is False. At least two (Embedding_1 and Embedding_2) should be in the original data if embedding_adjust is True.'
    )
    group_niche.add_option(
        '--sigma',
        dest='sigma',
        type='float',
        help='Sigma for the exponential function. Default is the mean of the distances between the cell type pairs.')
    optparser.add_option_group(group_niche)


def write_niche_net_constr_memo(options: Values):
    """Write niche network construction memos to stdout.

    Args:
        options: Options object.
    """

    # print parameters to stdout
    info('      -------- niche net constr options -------      ')
    info(f'n_cpu:   {options.n_cpu}')
    info(f'n_neighbors: {options.n_neighbors}')
    info(f'embedding_adjust: {options.embedding_adjust}')
    info(f'sigma: {options.sigma}')


def prepare_create_ds_optparser() -> OptionParser:
    """
    Prepare optparser object. New options will be added in thisfunction first.
    """

<<<<<<< HEAD
    prog_name = os.path.basename(sys.argv[0])
    usage = f'''USAGE: {prog_name} <-d DATASET> <--preprocessing-dir PREPROCESSING_DIR>
    [--n-cpu N_CPU] [--n-neighbors N_NEIGHBORS] [--embedding-adjust] [--sigma SIGMA]'''
=======
    usage = f'''USAGE: %prog <-d DATASET> <--preprocessing-dir PREPROCESSING_DIR> [--n-cpu N_CPU] [--n-neighbors N_NEIGHBORS]'''
>>>>>>> ed2903b9
    description = 'Create dataset for follwoing analysis.'

    # option processor
    optparser = OptionParser(version=f'%prog {__version__}',
                             description=description,
                             usage=usage,
                             add_help_option=True)

    # I/O options group
    add_IO_options_group(optparser=optparser, io_options=IO_OPTIONS)

    # niche network construction options group
    add_niche_net_constr_options_group(optparser)

    return optparser


def opt_create_ds_validate(optparser) -> Values:
    """Validate options from a OptParser object.

    Ret: Validated options object.
    """

    (options, args) = optparser.parse_args()

    validate_io_options(optparser=optparser, options=options, io_options=IO_OPTIONS)

    # print parameters to stdout
    info('------------------ RUN params memo ------------------ ')
    write_io_options_memo(options, IO_OPTIONS)
    write_niche_net_constr_memo(options)
    info('--------------- RUN params memo end ----------------- ')

    return options<|MERGE_RESOLUTION|>--- conflicted
+++ resolved
@@ -1,5 +1,3 @@
-import os
-import sys
 from optparse import OptionGroup, OptionParser, Values
 
 from ..log import *
@@ -69,20 +67,12 @@
     Prepare optparser object. New options will be added in thisfunction first.
     """
 
-<<<<<<< HEAD
-    prog_name = os.path.basename(sys.argv[0])
-    usage = f'''USAGE: {prog_name} <-d DATASET> <--preprocessing-dir PREPROCESSING_DIR>
+    usage = f'''USAGE: %prog <-d DATASET> <--preprocessing-dir PREPROCESSING_DIR>
     [--n-cpu N_CPU] [--n-neighbors N_NEIGHBORS] [--embedding-adjust] [--sigma SIGMA]'''
-=======
-    usage = f'''USAGE: %prog <-d DATASET> <--preprocessing-dir PREPROCESSING_DIR> [--n-cpu N_CPU] [--n-neighbors N_NEIGHBORS]'''
->>>>>>> ed2903b9
     description = 'Create dataset for follwoing analysis.'
 
     # option processor
-    optparser = OptionParser(version=f'%prog {__version__}',
-                             description=description,
-                             usage=usage,
-                             add_help_option=True)
+    optparser = OptionParser(version=f'%prog {__version__}', description=description, usage=usage, add_help_option=True)
 
     # I/O options group
     add_IO_options_group(optparser=optparser, io_options=IO_OPTIONS)
