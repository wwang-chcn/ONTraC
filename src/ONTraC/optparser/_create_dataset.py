--- conflicted
+++ resolved
@@ -1,7 +1,4 @@
-<<<<<<< HEAD
-=======
 import sys
->>>>>>> 3af051d7
 from optparse import OptionGroup, OptionParser, Values
 
 from ..log import *
@@ -30,26 +27,6 @@
                            type='int',
                            default=4,
                            help='Number of CPUs used for parallel computing in dataset preprocessing. Default is 4.')
-<<<<<<< HEAD
-    group_niche.add_option('--n-neighbors',
-                           dest='n_neighbors',
-                           type='int',
-                           default=50,
-                           help='Number of neighbors used for kNN graph construction. Default is 50.')
-    group_niche.add_option(
-        '--embedding-adjust',
-        dest='embedding_adjust',
-        action='store_true',
-        default=False,
-        help=
-        'Adjust the cell type coding according to embeddings. Default is False. At least two (Embedding_1 and Embedding_2) should be in the original data if embedding_adjust is True.'
-    )
-    group_niche.add_option(
-        '--sigma',
-        dest='sigma',
-        type='float',
-        help='Sigma for the exponential function. Default is the mean of the distances between the cell type pairs.')
-=======
     group_niche.add_option(
         '--n-neighbors',
         dest='n_neighbors',
@@ -66,7 +43,19 @@
         help=
         'Specifies the nth closest local neighbors used for gaussian distance normalization. It should be less than the number of cells in each sample. Default is 20.'
     )
->>>>>>> 3af051d7
+    group_niche.add_option(
+        '--embedding-adjust',
+        dest='embedding_adjust',
+        action='store_true',
+        default=False,
+        help=
+        'Adjust the cell type coding according to embeddings. Default is False. At least two (Embedding_1 and Embedding_2) should be in the original data if embedding_adjust is True.'
+    )
+    group_niche.add_option(
+        '--sigma',
+        dest='sigma',
+        type='float',
+        help='Sigma for the exponential function. Default is the mean of the distances between the cell type pairs.')
     optparser.add_option_group(group_niche)
 
 
@@ -103,12 +92,9 @@
     info('      -------- niche net constr options -------      ')
     info(f'n_cpu:   {options.n_cpu}')
     info(f'n_neighbors: {options.n_neighbors}')
-<<<<<<< HEAD
+    info(f'n_local: {options.n_local}')
     info(f'embedding_adjust: {options.embedding_adjust}')
     info(f'sigma: {options.sigma}')
-=======
-    info(f'n_local: {options.n_local}')
->>>>>>> 3af051d7
 
 
 def prepare_create_ds_optparser() -> OptionParser:
@@ -116,12 +102,8 @@
     Prepare optparser object. New options will be added in thisfunction first.
     """
 
-<<<<<<< HEAD
     usage = f'''USAGE: %prog <-d DATASET> <--preprocessing-dir PREPROCESSING_DIR>
-    [--n-cpu N_CPU] [--n-neighbors N_NEIGHBORS] [--embedding-adjust] [--sigma SIGMA]'''
-=======
-    usage = f'''USAGE: %prog <-d DATASET> <--preprocessing-dir PREPROCESSING_DIR> [--n-cpu N_CPU] [--n-neighbors N_NEIGHBORS] [--n-local N_LOCAL]'''
->>>>>>> 3af051d7
+    [--n-cpu N_CPU] [--n-neighbors N_NEIGHBORS] [--n-local N_LOCAL] [--embedding-adjust] [--sigma SIGMA]'''
     description = 'Create dataset for follwoing analysis.'
 
     # option processor
