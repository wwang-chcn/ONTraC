--- conflicted
+++ resolved
@@ -141,28 +141,19 @@
     """
 
     info('----------------- Niche trajectory ------------------ ')
-<<<<<<< HEAD
-    consolidate_s_array, consolidate_out_adj_raw_array = load_consolidate_data(GNN_dir=options.GNN_dir)
-=======
     # load data
     meta_data_df, niche_level_niche_cluster_assign_df, consolidate_out_adj_array = preprocessing_nt(
         NN_dir=options.NN_dir, GNN_dir=options.GNN_dir)
->>>>>>> 0ebbbee3
 
     params = read_yaml_file(f'{options.NN_dir}/samples.yaml')
     rel_params = get_rel_params(NN_dir=options.NN_dir, params=params)
 
     niche_cluster_score, niche_level_NTScore_df = get_niche_NTScore(
         trajectory_construct_method=options.trajectory_construct,
-<<<<<<< HEAD
-        niche_cluster_loading=consolidate_s_array,
-        niche_adj_matrix=consolidate_out_adj_raw_array,
+        niche_level_niche_cluster_assign_df=niche_level_niche_cluster_assign_df,
+        niche_adj_matrix=consolidate_out_adj_array,
         NT_dir=options.NT_dir,
         DM_embedding_index=options.DM_embedding_index,
-=======
-        niche_level_niche_cluster_assign_df=niche_level_niche_cluster_assign_df,
-        niche_adj_matrix=consolidate_out_adj_array,
->>>>>>> 0ebbbee3
         equal_space=options.equal_space)
     np.savetxt(fname=f'{options.NT_dir}/niche_cluster_score.csv.gz', X=niche_cluster_score, delimiter=',')
 
