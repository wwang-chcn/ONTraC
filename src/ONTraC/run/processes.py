--- conflicted
+++ resolved
@@ -7,13 +7,8 @@
 from ..GNN import evaluate, predict, save_graph_pooling_results, set_seed, train
 from ..log import *
 from ..model import GNN
-<<<<<<< HEAD
 from ..niche_net import construct_niche_network, ct_coding_adjust, gen_samples_yaml
-from ..niche_trajectory import NTScore_table, get_niche_NTScore, load_consolidate_data, niche_to_cell_NTScore
-=======
-from ..niche_net import construct_niche_network, gen_samples_yaml
 from ..niche_trajectory import NTScore_table, get_niche_NTScore, niche_to_cell_NTScore
->>>>>>> 99cc1579
 from ..optparser import *
 from ..preprocessing.pp_control import preprocessing_gnn, preprocessing_nn, preprocessing_nt
 from ..train import GNNBatchTrain
@@ -155,17 +150,9 @@
 
     niche_cluster_score, niche_level_NTScore_df = get_niche_NTScore(
         trajectory_construct_method=options.trajectory_construct,
-<<<<<<< HEAD
-        niche_cluster_loading=consolidate_s_array,
+        niche_level_niche_cluster_assign_df=niche_level_niche_cluster_assign_df,
         niche_adj_matrix=consolidate_out_adj_array,
         equal_space=options.equal_space)
-    cell_level_NTScore, all_niche_level_NTScore_dict, all_cell_level_NTScore_dict = niche_to_cell_NTScore(
-        dataset=dataset, rel_params=rel_params, niche_level_NTScore=niche_level_NTScore)
-
-=======
-        niche_level_niche_cluster_assign_df=niche_level_niche_cluster_assign_df,
-        niche_adj_matrix=consolidate_out_adj_array)
->>>>>>> 99cc1579
     np.savetxt(fname=f'{options.NT_dir}/niche_cluster_score.csv.gz', X=niche_cluster_score, delimiter=',')
 
     cell_level_NTScore_df = niche_to_cell_NTScore(meta_data_df=meta_data_df,
