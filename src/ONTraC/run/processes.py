--- conflicted
+++ resolved
@@ -55,20 +55,13 @@
 def gnn(options: Values, meta_data_df: pd.DataFrame, nn_model: Type[torch.nn.Module],
         BatchTrain: Type[SubBatchTrainProtocol], inspect_funcs: Optional[List[Callable]]) -> None:
     """
-<<<<<<< HEAD
-    GNN training and prediction process
-    :param options: options
-    :param meta_data_df: pd.DataFrame, meta data
-    :return: None
-=======
     GNN training and prediction process.
     :param options: options.
-    :param ori_data_df: pd.DataFrame, original data.
+    :param meta_data_df: pd.DataFrame, meta data.
     :param nn_model: nn model.
     :param BatchTrain: batch train.
     :param inspect_funcs: inspect functions.
     :return: None.
->>>>>>> 19227005
     """
 
     info('------------------------ GNN ------------------------ ')
