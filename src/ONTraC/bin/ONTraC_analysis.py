--- conflicted
+++ resolved
@@ -56,12 +56,16 @@
                      action='store_true',
                      default=False,
                      help='Suppress the niche cluster loadings visualization.')
-<<<<<<< HEAD
     group.add_option('--suppress-cell-type',
                      dest='suppress_cell_type',
                      action='store_true',
                      default=False,
                      help='Suppress the cell type visualization.')
+    group.add_option('--suppress-niche-trajectory',
+                        dest='suppress_niche_trajectory',
+                        action='store_true',
+                        default=False,
+                        help='Suppress the niche trajectory related visualization.')
     optparser.add_option_group(group)
 
 
@@ -83,13 +87,6 @@
         help=
         'Sigma for the exponential function to control the similarity between different cell types or clusters. Default is 1.'
     )
-=======
-    group.add_option('--suppress-niche-trajectory',
-                        dest='suppress_niche_trajectory',
-                        action='store_true',
-                        default=False,
-                        help='Suppress the niche trajectory related visualization.')
->>>>>>> e9e7f989
     optparser.add_option_group(group)
 
 
@@ -105,8 +102,9 @@
                              description=description,
                              add_help_option=False)
     optparser.add_option('-h', '--help', action='help', help='Show this help message and exit.')
+    add_IO_options_group(optparser=optparser, io_options=IO_OPTIONS)
+    optparser.add_option('-l', '--log', dest='log', type='string', help='Log file.')
     optparser.add_option('-o', '--output', dest='output', type='string', help='Output directory.')
-    optparser.add_option('-l', '--log', dest='log', type='string', help='Log file.')
     optparser.add_option('-r',
                          '--reverse',
                          dest='reverse',
@@ -119,9 +117,8 @@
                          action='store_true',
                          default=False,
                          help='Plot each sample separately.')
-    add_IO_options_group(optparser=optparser, io_options=IO_OPTIONS)
+    add_embedding_adjust_group(optparser)
     add_suppress_group(optparser)
-    add_embedding_adjust_group(optparser)
     return optparser
 
 
@@ -161,6 +158,9 @@
     info(f'Log file: {options.log}')
     info(f'Reverse: {options.reverse}')
     info(f'Sample: {options.sample}')
+    info(f'Embedding adjust: {options.embedding_adjust}')
+    if options.embedding_adjust:
+        info(f'Sigma: {options.sigma}')
     if hasattr(options, 'suppress_cell_type_composition'):
         info(f'Suppress cell type composition: {options.suppress_cell_type_composition}')
     if hasattr(options, 'suppress_niche_cluster_loadings'):
