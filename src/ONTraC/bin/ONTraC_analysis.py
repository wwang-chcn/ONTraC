--- conflicted
+++ resolved
@@ -80,31 +80,6 @@
     optparser.add_option_group(group)
 
 
-def add_suppress_group(optparser: OptionParser) -> None:
-    group = OptionGroup(optparser, 'Suppress options')
-    group.add_option('--suppress-cell-type-composition',
-                     dest='suppress_cell_type_composition',
-                     action='store_true',
-                     default=False,
-                     help='Suppress the cell type composition visualization.')
-    group.add_option('--suppress-niche-cluster-loadings',
-                     dest='suppress_niche_cluster_loadings',
-                     action='store_true',
-                     default=False,
-                     help='Suppress the niche cluster loadings visualization.')
-    group.add_option('--suppress-cell-type',
-                     dest='suppress_cell_type',
-                     action='store_true',
-                     default=False,
-                     help='Suppress the cell type visualization.')
-    group.add_option('--suppress-niche-trajectory',
-                     dest='suppress_niche_trajectory',
-                     action='store_true',
-                     default=False,
-                     help='Suppress the niche trajectory related visualization.')
-    optparser.add_option_group(group)
-
-
 def add_visualization_group(optparser: OptionParser) -> None:
     group = OptionGroup(optparser, 'Visualization options')
     group.add_option('-s',
@@ -118,6 +93,31 @@
                      type='float',
                      default=1.0,
                      help='Scale factor control the size of spatial-based plots.')
+    optparser.add_option_group(group)
+
+
+def add_suppress_group(optparser: OptionParser) -> None:
+    group = OptionGroup(optparser, 'Suppress options')
+    group.add_option('--suppress-cell-type-composition',
+                     dest='suppress_cell_type_composition',
+                     action='store_true',
+                     default=False,
+                     help='Suppress the cell type composition visualization.')
+    group.add_option('--suppress-niche-cluster-loadings',
+                     dest='suppress_niche_cluster_loadings',
+                     action='store_true',
+                     default=False,
+                     help='Suppress the niche cluster loadings visualization.')
+    group.add_option('--suppress-cell-type',
+                     dest='suppress_cell_type',
+                     action='store_true',
+                     default=False,
+                     help='Suppress the cell type visualization.')
+    group.add_option('--suppress-niche-trajectory',
+                     dest='suppress_niche_trajectory',
+                     action='store_true',
+                     default=False,
+                     help='Suppress the niche trajectory related visualization.')
     optparser.add_option_group(group)
 
 
@@ -146,11 +146,7 @@
                          help='Reverse the NT score.')
     add_embedding_adjust_group(optparser)
     add_visualization_group(optparser)
-<<<<<<< HEAD
-=======
-    add_deprecated_group(optparser)
     add_suppress_group(optparser)
->>>>>>> 5bcc48d0
     return optparser
 
 
