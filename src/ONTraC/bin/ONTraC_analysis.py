--- conflicted
+++ resolved
@@ -167,13 +167,9 @@
     # print parameters to stdout
     write_io_options_memo(options, IO_OPTIONS)
     info(f'Output directory: {options.output}')
-<<<<<<< HEAD
-    info(f'Log file: {options.log}')
-    info('       -------- ONTraC running options --------        ')
-=======
     if options.log is not None:
         info(f'Log file: {options.log}')
->>>>>>> 52b288a6
+    info('  -------- ONTraC running options needed here -------- ')
     info(f'Reverse: {options.reverse}')
     info(f'Sample: {options.sample}')
     info(f'Embedding adjust: {options.embedding_adjust}')
