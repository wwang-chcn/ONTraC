--- conflicted
+++ resolved
@@ -9,12 +9,7 @@
 from ..run.processes import NTScore, gnn, load_parameters, niche_network_construct
 from ..train import GPBatchTrain
 from ..train.inspect_funcs import loss_record
-<<<<<<< HEAD
-from ..utils import write_version_info
-from ..utils.niche_net_constr import construct_niche_network, ct_coding_adjust, gen_samples_yaml, load_original_data
-=======
 from ..utils import load_original_data, write_version_info
->>>>>>> 4647420b
 
 
 # ------------------------------------
@@ -51,54 +46,12 @@
     # ----- Niche Network Construct -----
     niche_network_construct(options=options, ori_data_df=ori_data_df)
 
-<<<<<<< HEAD
-    # cell type coding adjust
-    if options.embedding_adjust:
-        ct_coding_adjust(options=options, ori_data_df=ori_data_df)
-
-    # ----- Graph Pooling -----
-    info('------------------------ GNN ------------------------ ')
-    # load data
-    dataset, sample_loader = load_data(options=options)
-    # random seed
-    n_seed = t_seed = r_seed = options.seed
-    random.seed(a=r_seed)
-    torch.manual_seed(seed=t_seed)
-    np.random.seed(seed=n_seed)
-    # train
-    inspect_funcs_list = get_inspect_funcs()
-    batch_train: SubBatchTrainProtocol = train(nn_model=GraphPooling,
-                                               options=options,
-                                               BatchTrain=GPBatchTrain,
-                                               device=torch.device(options.device),
-                                               dataset=dataset,
-                                               sample_loader=sample_loader,
-                                               inspect_funcs=inspect_funcs_list,
-                                               model_name='GraphPooling')
-    # evaluate
-    evaluate(batch_train=batch_train, model_name='GraphPooling')
-    # predict
-    consolidate_s_array, consolidate_out_adj_array = predict(output_dir=options.GNN_dir,
-                                                             batch_train=batch_train,
-                                                             dataset=dataset,
-                                                             model_name='GraphPooling')
-    # niche cluster
-    if consolidate_s_array is not None:
-        graph_pooling_output(ori_data_df=ori_data_df,
-                             dataset=dataset,
-                             rel_params=get_rel_params(
-                                 options=options, params=read_yaml_file(f'{options.preprocessing_dir}/samples.yaml')),
-                             consolidate_s_array=consolidate_s_array,
-                             output_dir=options.GNN_dir)
-    info('---------------------- GNN end ---------------------- ')
-=======
     # ----- GNN -----
     gnn(options=options,
         ori_data_df=ori_data_df,
         nn_model=GraphPooling,
         BatchTrain=GPBatchTrain,
         inspect_funcs=get_inspect_funcs())
->>>>>>> 4647420b
 
     # ----- NT score -----
     NTScore(options=options)
