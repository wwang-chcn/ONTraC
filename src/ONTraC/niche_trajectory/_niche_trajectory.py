import os
import sys
<<<<<<< HEAD
from optparse import Values
from typing import Dict, List, Optional, Tuple
=======
from pathlib import Path
from typing import Dict, List, Optional, Tuple, Union
>>>>>>> c49757ad

import numpy as np
import pandas as pd
from numpy import ndarray
from scipy.sparse import load_npz

from ..data import SpatailOmicsDataset
from ..log import error, info
from .algorithm import brute_force, diffusion_map, held_karp


def load_consolidate_data(GNN_dir: Union[str, Path]) -> Tuple[ndarray, ndarray]:
    """
    Load consolidate s_array and out_adj_array
    :param GNN_dir: Union[str, Path], the directory of GNN
    :return: Tuple[ndarray, ndarray], the consolidate s_array and out_adj_array
    """

    info('Loading consolidate s_array and out_adj_array...')

    if not os.path.exists(f'{GNN_dir}/consolidate_s.csv.gz') or not os.path.exists(
            f'{GNN_dir}/consolidate_out_adj.csv.gz'):
        error(f'consolidate_s.csv.gz or consolidate_out_adj.csv.gz does not exist in {GNN_dir} directory.')
    consolidate_s_array = np.loadtxt(fname=f'{GNN_dir}/consolidate_s.csv.gz', delimiter=',')
    consolidate_out_adj_array = np.loadtxt(fname=f'{GNN_dir}/consolidate_out_adj.csv.gz', delimiter=',')

    return consolidate_s_array, consolidate_out_adj_array


def apply_diffusion_map(niche_adj_matrix: ndarray,
<<<<<<< HEAD
                        output_dir: Optional[str] = None,
                        component_index: int = 1) -> List[int]:
    """
    Apply diffusion map to the niche adjacency matrix
    :param niche_adj_matrix: ndarray, the adjacency matrix of the graph
    :param output_dir: Optional[str], the output directory
    :param components: Union[int, List[int]], the components to use
    :return: ndarray, the NTScore
    """

    info('Applying diffusion map to the niche adjacency matrix.')

    _, eigvecs = diffusion_map(niche_adj_matrix)

    # save the eigenvectors
    if output_dir is not None:
        np.savetxt(f'{output_dir}/DM_eigvecs.csv.gz', eigvecs, delimiter=',')

    # get the niche cluster score based on the eigenvectors
    if component_index >= eigvecs.shape[1]:
        error(f'The component index ({component_index}) is out of range. The maximum index is {eigvecs.shape[1] - 1}.')
        sys.exit(1)
    niche_cluster_score = eigvecs[:, component_index]

    niche_cluster_path = niche_cluster_score.argsort().tolist()

    return niche_cluster_path


def get_niche_trajectory_path(trajectory_construct_method: str, niche_adj_matrix: ndarray) -> List[int]:
=======
                        output_dir: Optional[Union[str, Path]] = None,
                        component_index: int = 1) -> List[int]:
>>>>>>> c49757ad
    """
    Apply diffusion map to the niche adjacency matrix
    :param niche_adj_matrix: ndarray, the adjacency matrix of the graph
    :param output_dir: Optional[str], the output directory
    :param components: Union[int, List[int]], the components to use
    :return: ndarray, the NTScore
    """

    info('Applying diffusion map to the niche adjacency matrix.')

    _, eigvecs = diffusion_map(niche_adj_matrix)

    # save the eigenvectors
    if output_dir is not None:
        np.savetxt(f'{output_dir}/DM_eigvecs.csv.gz', eigvecs, delimiter=',')

    # get the niche cluster score based on the eigenvectors
    if component_index >= eigvecs.shape[1]:
        error(f'The component index ({component_index}) is out of range. The maximum index is {eigvecs.shape[1] - 1}.')
        sys.exit(1)
    niche_cluster_score = eigvecs[:, component_index]

    niche_cluster_path = niche_cluster_score.argsort().tolist()

    return niche_cluster_path


def get_niche_trajectory_path(trajectory_construct_method: str, niche_adj_matrix: ndarray, NT_dir: Union[str, Path], DM_embedding_index: int = 1) -> List[int]:
    """
    Find niche level trajectory with maximum connectivity using Brute Force
    :param trajectory_construct_method: str, the method to construct trajectory
    :param adj_matrix: ndarray, adjacency matrix of the graph
    :return: List[int], the niche trajectory
    """

    niche_adj_matrix = (niche_adj_matrix + niche_adj_matrix.T) / 2

    if trajectory_construct_method == 'BF':
        info('Finding niche trajectory with maximum connectivity using Brute Force.')

        niche_trajectory_path = brute_force(niche_adj_matrix)

    elif trajectory_construct_method == 'TSP':
        info('Finding niche trajectory with maximum connectivity using TSP.')

        niche_trajectory_path = held_karp(niche_adj_matrix)

<<<<<<< HEAD
    elif options.trajectory_construct == 'DM':
        niche_trajectory_path = apply_diffusion_map(niche_adj_matrix=niche_adj_matrix,
                                                    output_dir=options.NTScore_dir,
                                                    component_index=options.DM_embedding_index)
=======
    elif trajectory_construct_method == 'DM':
        niche_trajectory_path = apply_diffusion_map(niche_adj_matrix=niche_adj_matrix,
                                                    output_dir=NT_dir,
                                                    component_index=DM_embedding_index)
>>>>>>> c49757ad

    return niche_trajectory_path


def trajectory_path_to_NC_score(niche_trajectory_path: List[int],
                                niche_clustering_sum: ndarray,
                                equal_space: bool = True) -> ndarray:
    """
    Convert niche cluster trajectory path to NTScore
    :param niche_trajectory_path: List[int], the niche trajectory path
    :param niche_clustering_sum: ndarray, the sum of each niche cluster
    :param equal_space: bool, whether the niche clusters are equally spaced in the trajectory
    :return: ndarray, the NTScore
    """

    info('Calculating NTScore for each niche cluster based on the trajectory path.')

    niche_NT_score = np.zeros(len(niche_trajectory_path))
<<<<<<< HEAD
    if equal_space:
        values = np.linspace(0, 1, len(niche_trajectory_path))
        for i, index in enumerate(niche_trajectory_path):
            # debug(f'i: {i}, index: {index}')
            niche_NT_score[index] = values[i]
        return niche_NT_score
    else:
        sum = 0
        for i, index in enumerate(niche_trajectory_path):
            sum += niche_clustering_sum[index]
            niche_NT_score[index] = sum
        niche_NT_score -= niche_NT_score.min()
        niche_NT_score /= niche_NT_score.max()
        return niche_NT_score


def get_niche_NTScore(trajectory_construct_method: str,
                      niche_cluster_loading: ndarray,
                      niche_adj_matrix: ndarray,
                      equal_space: bool = False) -> Tuple[ndarray, ndarray]:
=======
    values = np.linspace(0, 1, len(niche_trajectory_path))

    for i, index in enumerate(niche_trajectory_path):
        # debug(f'i: {i}, index: {index}')
        niche_NT_score[index] = values[i]

    return niche_NT_score


def get_niche_NTScore(trajectory_construct_method: str, niche_cluster_loading: ndarray,
                      niche_adj_matrix: ndarray,
                      NT_dir: Optional[Union[str, Path]] = None,
                      DM_embedding_index: int = 1) -> Tuple[ndarray, ndarray]:
>>>>>>> c49757ad
    """
    Get niche-level niche trajectory and cell-level niche trajectory
    :param trajectory_construct_method: str, the method to construct trajectory
    :param niche_cluster_loading: ndarray, the loading of cell x niche clusters
    :param adj_matrix: ndarray, the adjacency matrix of the graph
    :param equal_space: bool, whether the niche clusters are equally spaced in the trajectory
    :return: Tuple[ndarray, ndarray], the niche-level niche trajectory and cell-level niche trajectory
    """

    info('Calculating NTScore for each niche.')

    niche_trajectory_path = get_niche_trajectory_path(trajectory_construct_method=trajectory_construct_method,
                                                      niche_adj_matrix=niche_adj_matrix,
                                                      NT_dir=NT_dir,
                                                      DM_embedding_index=DM_embedding_index)

    niche_clustering_sum = niche_cluster_loading.sum(axis=0)
    niche_cluster_score = trajectory_path_to_NC_score(niche_trajectory_path=niche_trajectory_path,
                                                      niche_clustering_sum=niche_clustering_sum,
                                                      equal_space=equal_space)
    niche_level_NTScore = niche_cluster_loading @ niche_cluster_score

    return niche_cluster_score, niche_level_NTScore


def niche_to_cell_NTScore(dataset: SpatailOmicsDataset, rel_params: Dict,
                          niche_level_NTScore: ndarray) -> Tuple[ndarray, Dict[str, ndarray], Dict[str, ndarray]]:
    """
    get cell-level NTScore
    :param dataset: SpatailOmicsDataset, dataset
    :param rel_params: Dict, relative paths
    :param niche_level_NTScore: ndarray, niche-level NTScore
    :return: Tuple[ndarray, Dict[str, ndarray], Dict[str, ndarray]], the cell-level NTScore, all niche-level NTScore dict,
    and all cell-level NTScore dict
    """

    info('Projecting NTScore from niche-level to cell-level.')

    cell_level_NTScore = np.zeros(niche_level_NTScore.shape[0])

    all_niche_level_NTScore_dict: Dict[str, ndarray] = {}
    all_cell_level_NTScore_dict: Dict[str, ndarray] = {}

    for i, data in enumerate(dataset):
        # the slice of data in each sample
        mask = data.mask
        slice_ = slice(i * data.x.shape[0], i * data.x.shape[0] + mask.sum())

        # niche to cell matrix
        niche_weight_matrix = load_npz(rel_params['Data'][i]['NicheWeightMatrix'])
        niche_to_cell_matrix = (
            niche_weight_matrix /
            niche_weight_matrix.sum(axis=0)).T  # normalize by the all niches associated with each cell, N x N

        # cell-level NTScore
        niche_level_NTScore_ = niche_level_NTScore[slice_].reshape(-1, 1)  # N x 1
        cell_level_NTScore_ = niche_to_cell_matrix @ niche_level_NTScore_
        cell_level_NTScore[slice_] = cell_level_NTScore_.reshape(-1)

        all_niche_level_NTScore_dict[data.name] = niche_level_NTScore_
        all_cell_level_NTScore_dict[data.name] = cell_level_NTScore_

    return cell_level_NTScore, all_niche_level_NTScore_dict, all_cell_level_NTScore_dict


def NTScore_table(save_dir: Union[str, Path], rel_params: Dict, all_niche_level_NTScore_dict: Dict[str, ndarray],
                  all_cell_level_NTScore_dict: Dict[str, ndarray]) -> None:
    """
    Generate NTScore table and save it
    :param save_dir: Union[str, Path], the directory to save NTScore table
    :param rel_params: Dict, relative paths
    :param all_niche_level_NTScore_dict: Dict[str, ndarray], all niche-level NTScore dict
    :param all_cell_level_NTScore_dict: Dict[str, ndarray], all cell-level NTScore dict
    :return: None
    """

    info('Output NTScore tables.')

    NTScore_table = pd.DataFrame()
    for sample in rel_params['Data']:
        coordinates_df = pd.read_csv(sample['Coordinates'], index_col=0)
        coordinates_df['Niche_NTScore'] = all_niche_level_NTScore_dict[sample['Name']]
        coordinates_df['Cell_NTScore'] = all_cell_level_NTScore_dict[sample['Name']]
        coordinates_df.to_csv(f'{save_dir}/{sample["Name"]}_NTScore.csv.gz')
        NTScore_table = pd.concat([NTScore_table, coordinates_df])

    NTScore_table.to_csv(f'{save_dir}/NTScore.csv.gz')<|MERGE_RESOLUTION|>--- conflicted
+++ resolved
@@ -1,12 +1,7 @@
 import os
 import sys
-<<<<<<< HEAD
-from optparse import Values
-from typing import Dict, List, Optional, Tuple
-=======
 from pathlib import Path
 from typing import Dict, List, Optional, Tuple, Union
->>>>>>> c49757ad
 
 import numpy as np
 import pandas as pd
@@ -37,8 +32,7 @@
 
 
 def apply_diffusion_map(niche_adj_matrix: ndarray,
-<<<<<<< HEAD
-                        output_dir: Optional[str] = None,
+                        output_dir: Optional[Union[str, Path]] = None,
                         component_index: int = 1) -> List[int]:
     """
     Apply diffusion map to the niche adjacency matrix
@@ -67,39 +61,10 @@
     return niche_cluster_path
 
 
-def get_niche_trajectory_path(trajectory_construct_method: str, niche_adj_matrix: ndarray) -> List[int]:
-=======
-                        output_dir: Optional[Union[str, Path]] = None,
-                        component_index: int = 1) -> List[int]:
->>>>>>> c49757ad
-    """
-    Apply diffusion map to the niche adjacency matrix
-    :param niche_adj_matrix: ndarray, the adjacency matrix of the graph
-    :param output_dir: Optional[str], the output directory
-    :param components: Union[int, List[int]], the components to use
-    :return: ndarray, the NTScore
-    """
-
-    info('Applying diffusion map to the niche adjacency matrix.')
-
-    _, eigvecs = diffusion_map(niche_adj_matrix)
-
-    # save the eigenvectors
-    if output_dir is not None:
-        np.savetxt(f'{output_dir}/DM_eigvecs.csv.gz', eigvecs, delimiter=',')
-
-    # get the niche cluster score based on the eigenvectors
-    if component_index >= eigvecs.shape[1]:
-        error(f'The component index ({component_index}) is out of range. The maximum index is {eigvecs.shape[1] - 1}.')
-        sys.exit(1)
-    niche_cluster_score = eigvecs[:, component_index]
-
-    niche_cluster_path = niche_cluster_score.argsort().tolist()
-
-    return niche_cluster_path
-
-
-def get_niche_trajectory_path(trajectory_construct_method: str, niche_adj_matrix: ndarray, NT_dir: Union[str, Path], DM_embedding_index: int = 1) -> List[int]:
+def get_niche_trajectory_path(trajectory_construct_method: str,
+                              niche_adj_matrix: ndarray,
+                              NT_dir: Union[str, Path],
+                              DM_embedding_index: int = 1) -> List[int]:
     """
     Find niche level trajectory with maximum connectivity using Brute Force
     :param trajectory_construct_method: str, the method to construct trajectory
@@ -119,17 +84,10 @@
 
         niche_trajectory_path = held_karp(niche_adj_matrix)
 
-<<<<<<< HEAD
-    elif options.trajectory_construct == 'DM':
-        niche_trajectory_path = apply_diffusion_map(niche_adj_matrix=niche_adj_matrix,
-                                                    output_dir=options.NTScore_dir,
-                                                    component_index=options.DM_embedding_index)
-=======
     elif trajectory_construct_method == 'DM':
         niche_trajectory_path = apply_diffusion_map(niche_adj_matrix=niche_adj_matrix,
                                                     output_dir=NT_dir,
                                                     component_index=DM_embedding_index)
->>>>>>> c49757ad
 
     return niche_trajectory_path
 
@@ -148,7 +106,6 @@
     info('Calculating NTScore for each niche cluster based on the trajectory path.')
 
     niche_NT_score = np.zeros(len(niche_trajectory_path))
-<<<<<<< HEAD
     if equal_space:
         values = np.linspace(0, 1, len(niche_trajectory_path))
         for i, index in enumerate(niche_trajectory_path):
@@ -168,22 +125,9 @@
 def get_niche_NTScore(trajectory_construct_method: str,
                       niche_cluster_loading: ndarray,
                       niche_adj_matrix: ndarray,
-                      equal_space: bool = False) -> Tuple[ndarray, ndarray]:
-=======
-    values = np.linspace(0, 1, len(niche_trajectory_path))
-
-    for i, index in enumerate(niche_trajectory_path):
-        # debug(f'i: {i}, index: {index}')
-        niche_NT_score[index] = values[i]
-
-    return niche_NT_score
-
-
-def get_niche_NTScore(trajectory_construct_method: str, niche_cluster_loading: ndarray,
-                      niche_adj_matrix: ndarray,
                       NT_dir: Optional[Union[str, Path]] = None,
+                      equal_space: bool = False,
                       DM_embedding_index: int = 1) -> Tuple[ndarray, ndarray]:
->>>>>>> c49757ad
     """
     Get niche-level niche trajectory and cell-level niche trajectory
     :param trajectory_construct_method: str, the method to construct trajectory
