--- conflicted
+++ resolved
@@ -92,7 +92,6 @@
     info('Calculating NTScore for each niche cluster based on the trajectory path.')
 
     niche_NT_score = np.zeros(len(niche_trajectory_path))
-<<<<<<< HEAD
     if options.equal_space:
         values = np.linspace(0, 1, len(niche_trajectory_path))
         for i, index in enumerate(niche_trajectory_path):
@@ -107,15 +106,6 @@
         niche_NT_score -= niche_NT_score.min()
         niche_NT_score /= niche_NT_score.max()
         return niche_NT_score
-=======
-    values = np.linspace(0, 1, len(niche_trajectory_path))
-
-    for i, index in enumerate(niche_trajectory_path):
-        # debug(f'i: {i}, index: {index}')
-        niche_NT_score[index] = values[i]
-
-    return niche_NT_score
->>>>>>> e3ef7f9e
 
 
 def get_niche_NTScore(options: Values, niche_cluster_loading: ndarray,
