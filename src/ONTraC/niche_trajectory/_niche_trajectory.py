import os
import sys
from optparse import Values
from typing import Dict, List, Optional, Tuple

import numpy as np
import pandas as pd
from numpy import ndarray
from scipy.sparse import load_npz

from ..data import SpatailOmicsDataset
from ..log import error, info
from .algorithm import brute_force, diffusion_map, held_karp


def load_consolidate_data(options: Values) -> Tuple[ndarray, ndarray]:
    """
    Load consolidate s_array and out_adj_array
    :param options: Values, options
    :return: Tuple[ndarray, ndarray], the consolidate s_array and out_adj_array
    """

    info('Loading consolidate s_array and out_adj_array...')

    if not os.path.exists(f'{options.GNN_dir}/consolidate_s.csv.gz') or not os.path.exists(
            f'{options.GNN_dir}/consolidate_out_adj.csv.gz'):
        error(f'consolidate_s.csv.gz or consolidate_out_adj.csv.gz does not exist in {options.GNN_dir} directory.')
    consolidate_s_array = np.loadtxt(fname=f'{options.GNN_dir}/consolidate_s.csv.gz', delimiter=',')
    consolidate_out_adj_array = np.loadtxt(fname=f'{options.GNN_dir}/consolidate_out_adj.csv.gz', delimiter=',')

    return consolidate_s_array, consolidate_out_adj_array


<<<<<<< HEAD
def apply_diffusion_map(niche_adj_matrix: ndarray, output_dir: Optional[str] = None, components: int = 1) -> List[int]:
=======
def apply_diffusion_map(niche_adj_matrix: ndarray,
                        output_dir: Optional[str] = None,
                        component_index: int = 1) -> List[int]:
>>>>>>> fc6d1bba
    """
    Apply diffusion map to the niche adjacency matrix
    :param niche_adj_matrix: ndarray, the adjacency matrix of the graph
    :param output_dir: Optional[str], the output directory
    :param components: Union[int, List[int]], the components to use
    :return: ndarray, the NTScore
    """

    info('Applying diffusion map to the niche adjacency matrix.')

    _, eigvecs = diffusion_map(niche_adj_matrix)

    # save the eigenvectors
    if output_dir is not None:
        np.savetxt(f'{output_dir}/DM_eigvecs.csv.gz', eigvecs, delimiter=',')

<<<<<<< HEAD
    # get the first eigenvector as the niche cluster score by default
    niche_cluster_score = eigvecs[:, components]
=======
    # get the niche cluster score based on the eigenvectors
    if component_index >= eigvecs.shape[1]:
        error(f'The component index ({component_index}) is out of range. The maximum index is {eigvecs.shape[1] - 1}.')
        sys.exit(1)
    niche_cluster_score = eigvecs[:, component_index]
>>>>>>> fc6d1bba

    niche_cluster_path = niche_cluster_score.argsort().tolist()

    return niche_cluster_path


def get_niche_trajectory_path(options: Values, niche_adj_matrix: ndarray) -> List[int]:
    """
    Find niche level trajectory with maximum connectivity using Brute Force
    :param options: Values, options
    :param adj_matrix: ndarray, adjacency matrix of the graph
    :return: List[int], the niche trajectory
    """

    if options.trajectory_construct == 'BF':
        info('Finding niche trajectory with maximum connectivity using Brute Force.')

        niche_trajectory_path = brute_force(niche_adj_matrix)

    elif options.trajectory_construct == 'TSP':
        info('Finding niche trajectory with maximum connectivity using TSP.')

        niche_trajectory_path = held_karp(niche_adj_matrix)

    elif options.trajectory_construct == 'DM':
        niche_trajectory_path = apply_diffusion_map(niche_adj_matrix=niche_adj_matrix,
                                                    output_dir=options.NTScore_dir,
<<<<<<< HEAD
                                                    components=options.DM_embedding_index)
=======
                                                    component_index=options.DM_embedding_index)
>>>>>>> fc6d1bba

    return niche_trajectory_path


def trajectory_path_to_NC_score(options: Values, niche_trajectory_path: List[int],
                                niche_clustering_sum: ndarray) -> ndarray:
    """
    Convert niche cluster trajectory path to NTScore
    :param niche_trajectory_path: List[int], the niche trajectory path
    :return: ndarray, the NTScore
    """

    info('Calculating NTScore for each niche cluster based on the trajectory path.')

    niche_NT_score = np.zeros(len(niche_trajectory_path))
<<<<<<< HEAD
    if options.equal_space:
        values = np.linspace(0, 1, len(niche_trajectory_path))
        for i, index in enumerate(niche_trajectory_path):
            # debug(f'i: {i}, index: {index}')
            niche_NT_score[index] = values[i]
        return niche_NT_score
    else:
        sum = 0
        for i, index in enumerate(niche_trajectory_path):
            sum += niche_clustering_sum[index]
            niche_NT_score[index] = sum
        niche_NT_score -= niche_NT_score.min()
        niche_NT_score /= niche_NT_score.max()
        return niche_NT_score
=======
    values = np.linspace(0, 1, len(niche_trajectory_path))

    for i, index in enumerate(niche_trajectory_path):
        # debug(f'i: {i}, index: {index}')
        niche_NT_score[index] = values[i]

    return niche_NT_score
>>>>>>> fc6d1bba


def get_niche_NTScore(options: Values, niche_cluster_loading: ndarray,
                      niche_adj_matrix: ndarray) -> Tuple[ndarray, ndarray]:
    """
    Get niche-level niche trajectory and cell-level niche trajectory
    :param niche_cluster_loading: ndarray, the loading of cell x niche clusters
    :param adj_matrix: ndarray, the adjacency matrix of the graph
    :return: Tuple[ndarray, ndarray], the niche-level niche trajectory and cell-level niche trajectory
    """

    info('Calculating NTScore for each niche.')

    niche_trajectory_path = get_niche_trajectory_path(options=options, niche_adj_matrix=niche_adj_matrix)
<<<<<<< HEAD

    niche_clustering_sum = niche_cluster_loading.sum(axis=0)
    niche_cluster_score = trajectory_path_to_NC_score(options=options,
                                                      niche_trajectory_path=niche_trajectory_path,
                                                      niche_clustering_sum=niche_clustering_sum)
=======
    niche_cluster_score = trajectory_path_to_NC_score(niche_trajectory_path)
>>>>>>> fc6d1bba
    niche_level_NTScore = niche_cluster_loading @ niche_cluster_score

    return niche_cluster_score, niche_level_NTScore


def niche_to_cell_NTScore(dataset: SpatailOmicsDataset, rel_params: Dict,
                          niche_level_NTScore: ndarray) -> Tuple[ndarray, Dict[str, ndarray], Dict[str, ndarray]]:
    """
    get cell-level NTScore
    :param dataset: SpatailOmicsDataset, dataset
    :param rel_params: Dict, relative paths
    :param niche_level_NTScore: ndarray, niche-level NTScore
    :return: Tuple[ndarray, Dict[str, ndarray], Dict[str, ndarray]], the cell-level NTScore, all niche-level NTScore dict,
    and all cell-level NTScore dict
    """

    info('Projecting NTScore from niche-level to cell-level.')

    cell_level_NTScore = np.zeros(niche_level_NTScore.shape[0])

    all_niche_level_NTScore_dict: Dict[str, ndarray] = {}
    all_cell_level_NTScore_dict: Dict[str, ndarray] = {}

    for i, data in enumerate(dataset):
        # the slice of data in each sample
        mask = data.mask
        slice_ = slice(i * data.x.shape[0], i * data.x.shape[0] + mask.sum())

        # niche to cell matrix
        niche_weight_matrix = load_npz(rel_params['Data'][i]['NicheWeightMatrix'])
        niche_to_cell_matrix = (
            niche_weight_matrix /
            niche_weight_matrix.sum(axis=0)).T  # normalize by the all niches associated with each cell, N x N

        # cell-level NTScore
        niche_level_NTScore_ = niche_level_NTScore[slice_].reshape(-1, 1)  # N x 1
        cell_level_NTScore_ = niche_to_cell_matrix @ niche_level_NTScore_
        cell_level_NTScore[slice_] = cell_level_NTScore_.reshape(-1)

        all_niche_level_NTScore_dict[data.name] = niche_level_NTScore_
        all_cell_level_NTScore_dict[data.name] = cell_level_NTScore_

    return cell_level_NTScore, all_niche_level_NTScore_dict, all_cell_level_NTScore_dict


def NTScore_table(options: Values, rel_params: Dict, all_niche_level_NTScore_dict: Dict[str, ndarray],
                  all_cell_level_NTScore_dict: Dict[str, ndarray]) -> None:
    """
    Generate NTScore table and save it
    :param options: Values, options
    :param rel_params: Dict, relative paths
    :param all_niche_level_NTScore_dict: Dict[str, ndarray], all niche-level NTScore dict
    :param all_cell_level_NTScore_dict: Dict[str, ndarray], all cell-level NTScore dict
    :return: pd.DataFrame, NTScore table
    """

    info('Output NTScore tables.')

    NTScore_table = pd.DataFrame()
    for sample in rel_params['Data']:
        coordinates_df = pd.read_csv(sample['Coordinates'], index_col=0)
        coordinates_df['Niche_NTScore'] = all_niche_level_NTScore_dict[sample['Name']]
        coordinates_df['Cell_NTScore'] = all_cell_level_NTScore_dict[sample['Name']]
        coordinates_df.to_csv(f'{options.NTScore_dir}/{sample["Name"]}_NTScore.csv.gz')
        NTScore_table = pd.concat([NTScore_table, coordinates_df])

    NTScore_table.to_csv(f'{options.NTScore_dir}/NTScore.csv.gz')<|MERGE_RESOLUTION|>--- conflicted
+++ resolved
@@ -31,13 +31,9 @@
     return consolidate_s_array, consolidate_out_adj_array
 
 
-<<<<<<< HEAD
-def apply_diffusion_map(niche_adj_matrix: ndarray, output_dir: Optional[str] = None, components: int = 1) -> List[int]:
-=======
 def apply_diffusion_map(niche_adj_matrix: ndarray,
                         output_dir: Optional[str] = None,
                         component_index: int = 1) -> List[int]:
->>>>>>> fc6d1bba
     """
     Apply diffusion map to the niche adjacency matrix
     :param niche_adj_matrix: ndarray, the adjacency matrix of the graph
@@ -54,16 +50,11 @@
     if output_dir is not None:
         np.savetxt(f'{output_dir}/DM_eigvecs.csv.gz', eigvecs, delimiter=',')
 
-<<<<<<< HEAD
-    # get the first eigenvector as the niche cluster score by default
-    niche_cluster_score = eigvecs[:, components]
-=======
     # get the niche cluster score based on the eigenvectors
     if component_index >= eigvecs.shape[1]:
         error(f'The component index ({component_index}) is out of range. The maximum index is {eigvecs.shape[1] - 1}.')
         sys.exit(1)
     niche_cluster_score = eigvecs[:, component_index]
->>>>>>> fc6d1bba
 
     niche_cluster_path = niche_cluster_score.argsort().tolist()
 
@@ -91,11 +82,7 @@
     elif options.trajectory_construct == 'DM':
         niche_trajectory_path = apply_diffusion_map(niche_adj_matrix=niche_adj_matrix,
                                                     output_dir=options.NTScore_dir,
-<<<<<<< HEAD
-                                                    components=options.DM_embedding_index)
-=======
                                                     component_index=options.DM_embedding_index)
->>>>>>> fc6d1bba
 
     return niche_trajectory_path
 
@@ -111,7 +98,6 @@
     info('Calculating NTScore for each niche cluster based on the trajectory path.')
 
     niche_NT_score = np.zeros(len(niche_trajectory_path))
-<<<<<<< HEAD
     if options.equal_space:
         values = np.linspace(0, 1, len(niche_trajectory_path))
         for i, index in enumerate(niche_trajectory_path):
@@ -126,15 +112,6 @@
         niche_NT_score -= niche_NT_score.min()
         niche_NT_score /= niche_NT_score.max()
         return niche_NT_score
-=======
-    values = np.linspace(0, 1, len(niche_trajectory_path))
-
-    for i, index in enumerate(niche_trajectory_path):
-        # debug(f'i: {i}, index: {index}')
-        niche_NT_score[index] = values[i]
-
-    return niche_NT_score
->>>>>>> fc6d1bba
 
 
 def get_niche_NTScore(options: Values, niche_cluster_loading: ndarray,
@@ -149,15 +126,11 @@
     info('Calculating NTScore for each niche.')
 
     niche_trajectory_path = get_niche_trajectory_path(options=options, niche_adj_matrix=niche_adj_matrix)
-<<<<<<< HEAD
 
     niche_clustering_sum = niche_cluster_loading.sum(axis=0)
     niche_cluster_score = trajectory_path_to_NC_score(options=options,
                                                       niche_trajectory_path=niche_trajectory_path,
                                                       niche_clustering_sum=niche_clustering_sum)
-=======
-    niche_cluster_score = trajectory_path_to_NC_score(niche_trajectory_path)
->>>>>>> fc6d1bba
     niche_level_NTScore = niche_cluster_loading @ niche_cluster_score
 
     return niche_cluster_score, niche_level_NTScore
