from pathlib import Path
from typing import Dict, List, Tuple, Union

import numpy as np
import pandas as pd
from numpy import ndarray
from pandas import DataFrame
from scipy.sparse import load_npz

from ..log import info
from .algorithm import brute_force, held_karp


def get_niche_trajectory_path(trajectory_construct_method: str, niche_adj_matrix: ndarray) -> List[int]:
    """
    Get niche trajectory path
    :param trajectory_construct_method: str, the method to construct trajectory
    :param adj_matrix: non-negative ndarray, adjacency matrix of the graph
    :return: List[int], the niche trajectory
    """

    niche_adj_matrix = (niche_adj_matrix + niche_adj_matrix.T) / 2

    if trajectory_construct_method == 'BF':
        info('Finding niche trajectory with maximum connectivity using Brute Force.')

        niche_trajectory_path = brute_force(niche_adj_matrix)

    elif trajectory_construct_method == 'TSP':
        info('Finding niche trajectory with maximum connectivity using TSP.')

        niche_trajectory_path = held_karp(niche_adj_matrix)

    return niche_trajectory_path


def trajectory_path_to_NC_score(niche_trajectory_path: List[int],
                                niche_clustering_sum: ndarray,
                                equal_space: bool = True) -> ndarray:
    """
    Convert niche cluster trajectory path to NTScore
    :param niche_trajectory_path: List[int], the niche trajectory path
    :param niche_clustering_sum: ndarray, the sum of each niche cluster
    :param equal_space: bool, whether the niche clusters are equally spaced in the trajectory
    :return: ndarray, the NTScore
    """

    info('Calculating NTScore for each niche cluster based on the trajectory path.')

    niche_NT_score = np.zeros(len(niche_trajectory_path))
<<<<<<< HEAD
    if equal_space:
        values = np.linspace(0, 1, len(niche_trajectory_path))
        for i, index in enumerate(niche_trajectory_path):
            # debug(f'i: {i}, index: {index}')
            niche_NT_score[index] = values[i]
        return niche_NT_score
    else:
        sum = 0
        for i, index in enumerate(niche_trajectory_path):
            sum += niche_clustering_sum[index]
            niche_NT_score[index] = sum
        niche_NT_score -= niche_NT_score.min()
        niche_NT_score /= niche_NT_score.max()
        return niche_NT_score


def get_niche_NTScore(trajectory_construct_method: str,
                      niche_cluster_loading: ndarray,
                      niche_adj_matrix: ndarray,
                      equal_space: bool = False) -> Tuple[ndarray, ndarray]:
=======
    values = np.linspace(0, 1, len(niche_trajectory_path))

    for i, index in enumerate(niche_trajectory_path):
        # debug(f'i: {i}, index: {index}')
        niche_NT_score[index] = values[i]
    return niche_NT_score


def get_niche_NTScore(trajectory_construct_method: str, niche_level_niche_cluster_assign_df: DataFrame,
                      niche_adj_matrix: ndarray) -> Tuple[ndarray, DataFrame]:
>>>>>>> 99cc1579
    """
    Get niche-level niche trajectory and cell-level niche trajectory
    :param trajectory_construct_method: str, the method to construct trajectory
    :param niche_level_niche_cluster_assign_df: DataFrame, the niche-level niche cluster assignment. #niche x #niche_cluster
    :param adj_matrix: ndarray, the adjacency matrix of the graph
<<<<<<< HEAD
    :param equal_space: bool, whether the niche clusters are equally spaced in the trajectory
    :return: Tuple[ndarray, ndarray], the niche-level niche trajectory and cell-level niche trajectory
=======
    :return: Tuple[ndarray, DataFrame], the niche-level niche trajectory and cell-level niche trajectory
>>>>>>> 99cc1579
    """

    info('Calculating NTScore for each niche.')

    niche_trajectory_path = get_niche_trajectory_path(trajectory_construct_method=trajectory_construct_method,
                                                      niche_adj_matrix=niche_adj_matrix)

<<<<<<< HEAD
    niche_clustering_sum = niche_cluster_loading.sum(axis=0)
    niche_cluster_score = trajectory_path_to_NC_score(niche_trajectory_path=niche_trajectory_path,
                                                      niche_clustering_sum=niche_clustering_sum,
                                                      equal_space=equal_space)
    niche_level_NTScore = niche_cluster_loading @ niche_cluster_score
    return niche_cluster_score, niche_level_NTScore
=======
    niche_cluster_score = trajectory_path_to_NC_score(niche_trajectory_path)
    niche_level_NTScore_df = pd.DataFrame(niche_level_niche_cluster_assign_df.values @ niche_cluster_score,
                                          index=niche_level_niche_cluster_assign_df.index,
                                          columns=['Niche_NTScore'])
    return niche_cluster_score, niche_level_NTScore_df
>>>>>>> 99cc1579


def niche_to_cell_NTScore(meta_data_df: DataFrame, niche_level_NTScore_df: DataFrame, rel_params: Dict) -> DataFrame:
    """
    get cell-level NTScore
    :param meta_data_df: DataFrame, the meta data
    :param niche_level_NTScore_df: DataFrame, the niche-level NTScore
    :param rel_params: Dict, relative paths
    :return: DataFrame, cell-level NTScore
    """

    info('Projecting NTScore from niche-level to cell-level.')

    # prepare
    samples = meta_data_df['Sample'].cat.categories
    sample_files_by_name_dict = {
        sample_files_dict['Name']: sample_files_dict
        for sample_files_dict in rel_params['Data']
    }
    sample_cell_level_NTScore_list = []

    for sample in samples:
        sample_niche_level_NTScore_df = niche_level_NTScore_df.loc[meta_data_df[meta_data_df['Sample'] == sample].index]
        niche_weight_matrix = load_npz(sample_files_by_name_dict[sample]['NicheWeightMatrix'])
        if niche_weight_matrix.shape[0] != sample_niche_level_NTScore_df.shape[0]:
            raise ValueError(f'Inconsistent number of niches in {sample} sample. '
                             f'Please check the niche weight matrix and the niche-level NTScore.')
        if niche_weight_matrix.shape[1] != sample_niche_level_NTScore_df.shape[0]:
            raise ValueError(f'Inconsistent number of cells in {sample} sample. '
                             f'Please check the niche weight matrix and the niche-level NTScore.')
        niche_to_cell_matrix = (niche_weight_matrix / niche_weight_matrix.sum(axis=0)
                                ).T  # normalize by the all niches associated with each cell, N (#cell) x N (#niche)

        # cell-level NTScore
        niche_level_NTScore_ = sample_niche_level_NTScore_df.values.reshape(-1, 1)  # N x 1
        cell_level_NTScore_ = niche_to_cell_matrix @ niche_level_NTScore_
        sample_cell_level_NTScore_list.append(
            pd.DataFrame(cell_level_NTScore_.reshape(-1),
                         index=sample_niche_level_NTScore_df.index,
                         columns=['Cell_NTScore']))

    cell_level_NTScore_df = pd.concat(sample_cell_level_NTScore_list).loc[meta_data_df.index]

    return cell_level_NTScore_df


def NTScore_table(save_dir: Union[str, Path], meta_data_df: DataFrame, niche_level_NTScore_df: DataFrame,
                  cell_level_NTScore_df: DataFrame, rel_params: Dict) -> None:
    """
    Generate NTScore table and save it
    :param save_dir: Union[str, Path], the directory to save NTScore table
    :param meta_data_df: DataFrame, the meta data
    :param niche_level_NTScore_df: DataFrame, the niche-level NTScore
    :param cell_level_NTScore_df: DataFrame, the cell-level NTScore
    :param rel_params: Dict, relative paths
    :return: None
    """

    info('Output NTScore tables.')

    # prepare
    samples = meta_data_df['Sample'].cat.categories
    sample_files_by_name_dict = {
        sample_files_dict['Name']: sample_files_dict
        for sample_files_dict in rel_params['Data']
    }
    NTScore_table = pd.DataFrame()

    for sample in samples:
        coordinates_df = pd.read_csv(sample_files_by_name_dict[sample]['Coordinates'], index_col=0)
        sample_niche_level_NTScore_df = niche_level_NTScore_df.loc[meta_data_df[meta_data_df['Sample'] == sample].index]
        sample_cell_level_NTScore_df = cell_level_NTScore_df.loc[meta_data_df[meta_data_df['Sample'] == sample].index]
        coordinates_df = coordinates_df.join(sample_niche_level_NTScore_df).join(sample_cell_level_NTScore_df)
        coordinates_df.to_csv(f'{save_dir}/{sample}_NTScore.csv.gz')
        NTScore_table = pd.concat([NTScore_table, coordinates_df])

    NTScore_table.loc[meta_data_df.index].to_csv(f'{save_dir}/NTScore.csv.gz')<|MERGE_RESOLUTION|>--- conflicted
+++ resolved
@@ -48,7 +48,6 @@
     info('Calculating NTScore for each niche cluster based on the trajectory path.')
 
     niche_NT_score = np.zeros(len(niche_trajectory_path))
-<<<<<<< HEAD
     if equal_space:
         values = np.linspace(0, 1, len(niche_trajectory_path))
         for i, index in enumerate(niche_trajectory_path):
@@ -66,32 +65,16 @@
 
 
 def get_niche_NTScore(trajectory_construct_method: str,
-                      niche_cluster_loading: ndarray,
+                      niche_level_niche_cluster_assign_df: DataFrame,
                       niche_adj_matrix: ndarray,
-                      equal_space: bool = False) -> Tuple[ndarray, ndarray]:
-=======
-    values = np.linspace(0, 1, len(niche_trajectory_path))
-
-    for i, index in enumerate(niche_trajectory_path):
-        # debug(f'i: {i}, index: {index}')
-        niche_NT_score[index] = values[i]
-    return niche_NT_score
-
-
-def get_niche_NTScore(trajectory_construct_method: str, niche_level_niche_cluster_assign_df: DataFrame,
-                      niche_adj_matrix: ndarray) -> Tuple[ndarray, DataFrame]:
->>>>>>> 99cc1579
+                      equal_space: bool = False) -> Tuple[ndarray, DataFrame]:
     """
     Get niche-level niche trajectory and cell-level niche trajectory
     :param trajectory_construct_method: str, the method to construct trajectory
     :param niche_level_niche_cluster_assign_df: DataFrame, the niche-level niche cluster assignment. #niche x #niche_cluster
     :param adj_matrix: ndarray, the adjacency matrix of the graph
-<<<<<<< HEAD
     :param equal_space: bool, whether the niche clusters are equally spaced in the trajectory
-    :return: Tuple[ndarray, ndarray], the niche-level niche trajectory and cell-level niche trajectory
-=======
     :return: Tuple[ndarray, DataFrame], the niche-level niche trajectory and cell-level niche trajectory
->>>>>>> 99cc1579
     """
 
     info('Calculating NTScore for each niche.')
@@ -99,20 +82,14 @@
     niche_trajectory_path = get_niche_trajectory_path(trajectory_construct_method=trajectory_construct_method,
                                                       niche_adj_matrix=niche_adj_matrix)
 
-<<<<<<< HEAD
-    niche_clustering_sum = niche_cluster_loading.sum(axis=0)
+    niche_clustering_sum = niche_level_niche_cluster_assign_df.values.sum(axis=0)
     niche_cluster_score = trajectory_path_to_NC_score(niche_trajectory_path=niche_trajectory_path,
                                                       niche_clustering_sum=niche_clustering_sum,
                                                       equal_space=equal_space)
-    niche_level_NTScore = niche_cluster_loading @ niche_cluster_score
-    return niche_cluster_score, niche_level_NTScore
-=======
-    niche_cluster_score = trajectory_path_to_NC_score(niche_trajectory_path)
     niche_level_NTScore_df = pd.DataFrame(niche_level_niche_cluster_assign_df.values @ niche_cluster_score,
                                           index=niche_level_niche_cluster_assign_df.index,
                                           columns=['Niche_NTScore'])
     return niche_cluster_score, niche_level_NTScore_df
->>>>>>> 99cc1579
 
 
 def niche_to_cell_NTScore(meta_data_df: DataFrame, niche_level_NTScore_df: DataFrame, rel_params: Dict) -> DataFrame:
