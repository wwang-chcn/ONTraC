from pathlib import Path
from typing import Dict, List, Tuple, Union

import numpy as np
import pandas as pd
from numpy import ndarray
from pandas import DataFrame
from scipy.sparse import load_npz

from ..log import info
from .algorithm import brute_force, held_karp


def get_niche_trajectory_path(trajectory_construct_method: str, niche_adj_matrix: ndarray) -> List[int]:
    """
    Get niche trajectory path
    :param trajectory_construct_method: str, the method to construct trajectory
    :param adj_matrix: non-negative ndarray, adjacency matrix of the graph
    :return: List[int], the niche trajectory
    """

    niche_adj_matrix = (niche_adj_matrix + niche_adj_matrix.T) / 2

    if trajectory_construct_method == 'BF':
        info('Finding niche trajectory with maximum connectivity using Brute Force.')

        niche_trajectory_path = brute_force(niche_adj_matrix)

    elif trajectory_construct_method == 'TSP':
        info('Finding niche trajectory with maximum connectivity using TSP.')

        niche_trajectory_path = held_karp(niche_adj_matrix)

    return niche_trajectory_path


def trajectory_path_to_NC_score(niche_trajectory_path: List[int],
                                niche_clustering_sum: ndarray,
                                equal_space: bool = True) -> ndarray:
    """
    Convert niche cluster trajectory path to NTScore
    :param niche_trajectory_path: List[int], the niche trajectory path
    :param niche_clustering_sum: ndarray, the sum of each niche cluster
    :param equal_space: bool, whether the niche clusters are equally spaced in the trajectory
    :return: ndarray, the NTScore
    """

    info('Calculating NTScore for each niche cluster based on the trajectory path.')

    niche_NT_score = np.zeros(len(niche_trajectory_path))
    if equal_space:
        values = np.linspace(0, 1, len(niche_trajectory_path))
        for i, index in enumerate(niche_trajectory_path):
            # debug(f'i: {i}, index: {index}')
            niche_NT_score[index] = values[i]
        return niche_NT_score
    else:
        sum = 0
        for i, index in enumerate(niche_trajectory_path):
            sum += niche_clustering_sum[index]
            niche_NT_score[index] = sum
        niche_NT_score -= niche_NT_score.min()
        niche_NT_score /= niche_NT_score.max()
        return niche_NT_score


def get_niche_NTScore(trajectory_construct_method: str,
                      niche_level_niche_cluster_assign_df: DataFrame,
                      niche_adj_matrix: ndarray,
                      equal_space: bool = False) -> Tuple[ndarray, DataFrame]:
    """
    Get niche-level niche trajectory and cell-level niche trajectory
    :param trajectory_construct_method: str, the method to construct trajectory
    :param niche_level_niche_cluster_assign_df: DataFrame, the niche-level niche cluster assignment. #niche x #niche_cluster
    :param adj_matrix: ndarray, the adjacency matrix of the graph
    :param equal_space: bool, whether the niche clusters are equally spaced in the trajectory
    :return: Tuple[ndarray, DataFrame], the niche-level niche trajectory and cell-level niche trajectory
    """

    info('Calculating NTScore for each niche.')

    niche_trajectory_path = get_niche_trajectory_path(trajectory_construct_method=trajectory_construct_method,
                                                      niche_adj_matrix=niche_adj_matrix)

    niche_clustering_sum = niche_level_niche_cluster_assign_df.values.sum(axis=0)
    niche_cluster_score = trajectory_path_to_NC_score(niche_trajectory_path=niche_trajectory_path,
                                                      niche_clustering_sum=niche_clustering_sum,
                                                      equal_space=equal_space)
    niche_level_NTScore_df = pd.DataFrame(niche_level_niche_cluster_assign_df.values @ niche_cluster_score,
                                          index=niche_level_niche_cluster_assign_df.index,
                                          columns=['Niche_NTScore'])
    return niche_cluster_score, niche_level_NTScore_df


def niche_to_cell_NTScore(meta_data_df: DataFrame, niche_level_NTScore_df: DataFrame, rel_params: Dict) -> DataFrame:
    """
    get cell-level NTScore
    :param meta_data_df: DataFrame, the meta data
    :param niche_level_NTScore_df: DataFrame, the niche-level NTScore
    :param rel_params: Dict, relative paths
    :return: DataFrame, cell-level NTScore
    """

    info('Projecting NTScore from niche-level to cell-level.')

<<<<<<< HEAD
    cell_level_NTScore = np.zeros(niche_level_NTScore.shape[0])

    all_niche_level_NTScore_dict: Dict[str, ndarray] = {}
    all_cell_level_NTScore_dict: Dict[str, ndarray] = {}

    s = 0
    for i, data in enumerate(dataset):
        # the slice of data in each sample
        slice_ = slice(s, s + data.x.shape[0])
        s += data.x.shape[0]

        # niche to cell matrix
        niche_weight_matrix = load_npz(rel_params['Data'][i]['NicheWeightMatrix'])
        niche_to_cell_matrix = (
            niche_weight_matrix /
            niche_weight_matrix.sum(axis=0)).T  # normalize by the all niches associated with each cell, N x N
=======
    # prepare
    id_name: str = meta_data_df.columns[0]
    samples = meta_data_df['Sample'].cat.categories
    sample_files_by_name_dict = {
        sample_files_dict['Name']: sample_files_dict
        for sample_files_dict in rel_params['Data']
    }
    sample_cell_level_NTScore_list = []

    for sample in samples:
        sample_niche_level_NTScore_df = niche_level_NTScore_df.loc[meta_data_df[meta_data_df['Sample'] == sample][id_name].values]
        niche_weight_matrix = load_npz(sample_files_by_name_dict[sample]['NicheWeightMatrix'])
        if niche_weight_matrix.shape[0] != sample_niche_level_NTScore_df.shape[0]:
            raise ValueError(f'Inconsistent number of niches in {sample} sample. '
                             f'Please check the niche weight matrix and the niche-level NTScore.')
        if niche_weight_matrix.shape[1] != sample_niche_level_NTScore_df.shape[0]:
            raise ValueError(f'Inconsistent number of cells in {sample} sample. '
                             f'Please check the niche weight matrix and the niche-level NTScore.')
        niche_to_cell_matrix = (niche_weight_matrix / niche_weight_matrix.sum(axis=0)
                                ).T  # normalize by the all niches associated with each cell, N (#cell) x N (#niche)
>>>>>>> f2730fa2

        # cell-level NTScore
        niche_level_NTScore_ = sample_niche_level_NTScore_df.values.reshape(-1, 1)  # N x 1
        cell_level_NTScore_ = niche_to_cell_matrix @ niche_level_NTScore_
        sample_cell_level_NTScore_list.append(
            pd.DataFrame(cell_level_NTScore_.reshape(-1),
                         index=sample_niche_level_NTScore_df.index,
                         columns=['Cell_NTScore']))

    cell_level_NTScore_df = pd.concat(sample_cell_level_NTScore_list).loc[meta_data_df[id_name]]

    return cell_level_NTScore_df


def NTScore_table(save_dir: Union[str, Path], meta_data_df: DataFrame, niche_level_NTScore_df: DataFrame,
                  cell_level_NTScore_df: DataFrame, rel_params: Dict) -> None:
    """
    Generate NTScore table and save it
    :param save_dir: Union[str, Path], the directory to save NTScore table
    :param meta_data_df: DataFrame, the meta data
    :param niche_level_NTScore_df: DataFrame, the niche-level NTScore
    :param cell_level_NTScore_df: DataFrame, the cell-level NTScore
    :param rel_params: Dict, relative paths
    :return: None
    """

    info('Output NTScore tables.')

    # prepare
    id_name: str = meta_data_df.columns[0]
    samples = meta_data_df['Sample'].cat.categories
    sample_files_by_name_dict = {
        sample_files_dict['Name']: sample_files_dict
        for sample_files_dict in rel_params['Data']
    }
    NTScore_table = pd.DataFrame()

    for sample in samples:
        coordinates_df = pd.read_csv(sample_files_by_name_dict[sample]['Coordinates'], index_col=0)
        sample_niche_level_NTScore_df = niche_level_NTScore_df.loc[meta_data_df[meta_data_df['Sample'] == sample][id_name].values]
        sample_cell_level_NTScore_df = cell_level_NTScore_df.loc[meta_data_df[meta_data_df['Sample'] == sample][id_name].values]
        coordinates_df = coordinates_df.join(sample_niche_level_NTScore_df).join(sample_cell_level_NTScore_df)
        coordinates_df.to_csv(f'{save_dir}/{sample}_NTScore.csv.gz')
        NTScore_table = pd.concat([NTScore_table, coordinates_df])

    NTScore_table.loc[meta_data_df[id_name]].to_csv(f'{save_dir}/NTScore.csv.gz')<|MERGE_RESOLUTION|>--- conflicted
+++ resolved
@@ -103,24 +103,6 @@
 
     info('Projecting NTScore from niche-level to cell-level.')
 
-<<<<<<< HEAD
-    cell_level_NTScore = np.zeros(niche_level_NTScore.shape[0])
-
-    all_niche_level_NTScore_dict: Dict[str, ndarray] = {}
-    all_cell_level_NTScore_dict: Dict[str, ndarray] = {}
-
-    s = 0
-    for i, data in enumerate(dataset):
-        # the slice of data in each sample
-        slice_ = slice(s, s + data.x.shape[0])
-        s += data.x.shape[0]
-
-        # niche to cell matrix
-        niche_weight_matrix = load_npz(rel_params['Data'][i]['NicheWeightMatrix'])
-        niche_to_cell_matrix = (
-            niche_weight_matrix /
-            niche_weight_matrix.sum(axis=0)).T  # normalize by the all niches associated with each cell, N x N
-=======
     # prepare
     id_name: str = meta_data_df.columns[0]
     samples = meta_data_df['Sample'].cat.categories
@@ -141,7 +123,6 @@
                              f'Please check the niche weight matrix and the niche-level NTScore.')
         niche_to_cell_matrix = (niche_weight_matrix / niche_weight_matrix.sum(axis=0)
                                 ).T  # normalize by the all niches associated with each cell, N (#cell) x N (#niche)
->>>>>>> f2730fa2
 
         # cell-level NTScore
         niche_level_NTScore_ = sample_niche_level_NTScore_df.values.reshape(-1, 1)  # N x 1
