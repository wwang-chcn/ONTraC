from typing import Dict, List, Set, Union

<<<<<<< HEAD
IO_OPTIONS: Dict[str, Set[Union[str, None]]] = {
    'ONTraC_NN': set(['NN_dir', 'input', 'meta']),  # niche network
    'ONTraC_GNN': set(['NN_dir', 'GNN_dir']),  # graph neural network
    'ONTraC_NT': set(['NN_dir', 'GNN_dir', 'NT_dir']),  # niche trajectory
    'ONTraC_analysis': set(['NN_dir', 'GNN_dir', 'NT_dir', 'meta', 'output', 'log']),  # analysis
}
IO_OPTIONS['ONTraC'] = IO_OPTIONS['ONTraC_NN'] | IO_OPTIONS['ONTraC_GNN'] | IO_OPTIONS['ONTraC_NT']
IO_OPTIONS['ONTraC_GT'] = IO_OPTIONS['ONTraC_GNN'] | IO_OPTIONS['ONTraC_NT']
=======
# I/O options for different ONTraC modules
# I/O options belongs to different categories, such as optional, required, overwrite, etc.
# The options are defined in the following dictionary.
# The keys are the module names and the values are the dict of I/O options belong to different categories.

IO_OPTIONS: Dict[str, Dict[str, List[str]]] = {
    'ONTraC': {
        'required': ['input'],
        'optional': [],
        'overwrite': ['NN_dir', 'GNN_dir', 'NT_dir'],
    },
    'ONTraC_NN': {
        'required': ['input'],
        'optional': [],
        'overwrite': ['NN_dir'],
    },
    'ONTraC_GNN': {
        'required': ['NN_dir'],
        'optional': [],
        'overwrite': ['GNN_dir'],
    },
    'ONTraC_NT': {
        'required': ['NN_dir', 'GNN_dir'],
        'optional': [],
        'overwrite': ['NT_dir'],
    },
    'ONTraC_GT': {
        'required': ['NN_dir'],
        'optional': [],
        'overwrite': ['GNN_dir', 'NT_dir'],
    },
    'ONTraC_analysis': {
        'required': [],
        'optional': ['output', 'log'],
        'overwrite': ['NN_dir', 'GNN_dir', 'NT_dir'],
    },
}
>>>>>>> 0718c100
<|MERGE_RESOLUTION|>--- conflicted
+++ resolved
@@ -1,15 +1,5 @@
-from typing import Dict, List, Set, Union
+from typing import Dict, List
 
-<<<<<<< HEAD
-IO_OPTIONS: Dict[str, Set[Union[str, None]]] = {
-    'ONTraC_NN': set(['NN_dir', 'input', 'meta']),  # niche network
-    'ONTraC_GNN': set(['NN_dir', 'GNN_dir']),  # graph neural network
-    'ONTraC_NT': set(['NN_dir', 'GNN_dir', 'NT_dir']),  # niche trajectory
-    'ONTraC_analysis': set(['NN_dir', 'GNN_dir', 'NT_dir', 'meta', 'output', 'log']),  # analysis
-}
-IO_OPTIONS['ONTraC'] = IO_OPTIONS['ONTraC_NN'] | IO_OPTIONS['ONTraC_GNN'] | IO_OPTIONS['ONTraC_NT']
-IO_OPTIONS['ONTraC_GT'] = IO_OPTIONS['ONTraC_GNN'] | IO_OPTIONS['ONTraC_NT']
-=======
 # I/O options for different ONTraC modules
 # I/O options belongs to different categories, such as optional, required, overwrite, etc.
 # The options are defined in the following dictionary.
@@ -47,4 +37,5 @@
         'overwrite': ['NN_dir', 'GNN_dir', 'NT_dir'],
     },
 }
->>>>>>> 0718c100
+IO_OPTIONS['ONTraC'] = IO_OPTIONS['ONTraC_NN'] | IO_OPTIONS['ONTraC_GNN'] | IO_OPTIONS['ONTraC_NT']
+IO_OPTIONS['ONTraC_GT'] = IO_OPTIONS['ONTraC_GNN'] | IO_OPTIONS['ONTraC_NT']
