--- conflicted
+++ resolved
@@ -45,19 +45,11 @@
 #      - valid_meta_data
 #      - save_cell_type_code
 #  - ONTraC_GNN
-<<<<<<< HEAD
 #    - read_meta_data
 #    - valid_meta_data
-#
-# note:
-#  - meta data save function moves to preprocessing part
-=======
-#    - read_original_data
-#    - valid_original_data
 #  - ONTraC_GP
-#    - read_original_data
-#    - valid_original_data
->>>>>>> c0e4cdf1
+#    - read_meta_data
+#    - valid_meta_data
 # ------------------------------------
 
 
