import sys
from copy import deepcopy
from optparse import Values
from typing import Dict

import pandas as pd
import yaml

from ..log import warning


def write_version_info() -> None:
    """
    Write version information to stdout.
    :return: None.
    """
    from .. import __version__
    template = f'''##################################################################################

         ▄▄█▀▀██   ▀█▄   ▀█▀ █▀▀██▀▀█                   ▄▄█▀▀▀▄█
        ▄█▀    ██   █▀█   █     ██    ▄▄▄ ▄▄   ▄▄▄▄   ▄█▀     ▀
        ██      ██  █ ▀█▄ █     ██     ██▀ ▀▀ ▀▀ ▄██  ██
        ▀█▄     ██  █   ███     ██     ██     ▄█▀ ██  ▀█▄      ▄
         ▀▀█▄▄▄█▀  ▄█▄   ▀█    ▄██▄   ▄██▄    ▀█▄▄▀█▀  ▀▀█▄▄▄▄▀

                        version: {__version__}

##################################################################################
'''

    sys.stdout.write(template)
    sys.stdout.flush()


def save_cell_type_code(options: Values, meta_data_df: pd.DataFrame) -> None:
    """
<<<<<<< HEAD
    Save mappings of the categorical data
    :param options: Values, options
    :param meta_data_df: pd.DataFrame, original data
    :return: None
=======
    Save mappings of the categorical data.
    :param options: Values, options.
    :param ori_data_df: pd.DataFrame, original data.
    :return: None.
>>>>>>> 19227005
    """

    # save mappings of the categorical data
    cell_type_code = pd.DataFrame(enumerate(meta_data_df['Cell_Type'].cat.categories), columns=['Code', 'Cell_Type'])
    cell_type_code.to_csv(f'{options.preprocessing_dir}/cell_type_code.csv', index=False)


def valid_meta_data(options: Values, meta_data_df: pd.DataFrame) -> pd.DataFrame:
    """
<<<<<<< HEAD
    Validate meta data
    :param options: Values, options
    :param ori_data_df: pd.DataFrame, original data
    :return: pd.DataFrame, original data
=======
    Validate original data.
    :param options: Values, options.
    :param ori_data_df: pd.DataFrame, original data.
    :return: pd.DataFrame, original data.
>>>>>>> 19227005

    1) read meta data file (csv format)
    2) check if Cell_ID, Sample, Cell_Type (optional), x, and y columns in the meta data
    3) make the Cell_Type column categorical
    4) return original data with Cell_ID, Sample, Cell_Type, x, and y columns
    """

    # check if Cell_ID, Sample, Cell_Type, x, and y columns in the original data
    if 'Cell_ID' not in meta_data_df.columns:
        raise ValueError('Cell_ID column is missing in the original data.')
    if 'Sample' not in meta_data_df.columns:
        raise ValueError('Sample column is missing in the original data.')
    if 'x' not in meta_data_df.columns:
        raise ValueError('x column is missing in the original data.')
    if 'y' not in meta_data_df.columns:
        raise ValueError('y column is missing in the original data.')

    # check if there any duplicated Cell_ID
    if meta_data_df['Cell_ID'].duplicated().any():
        warning('There are duplicated Cell_ID in the meta data. Sample name will added to Cell_ID to distinguish them.')
        meta_data_df['Cell_ID'] = meta_data_df['Sample'] + '_' + meta_data_df['Cell_ID']
    if meta_data_df['Cell_ID'].isnull().any():
        raise ValueError(
            f'Duplicated Cell_ID within same sample found! Please check the meta data file: {options.data_file}.')

    meta_data_df = meta_data_df.dropna()

    # make the Sample column string
    meta_data_df['Sample'] = meta_data_df['Sample'].astype(str)

    # make Cell_Type column categorical
    if 'Cell_Type' in meta_data_df.columns:
        meta_data_df['Cell_Type'] = meta_data_df['Cell_Type'].astype('category')
    return meta_data_df


def load_meta_data(options: Values) -> pd.DataFrame:
    """
<<<<<<< HEAD
    Load meta data
    :param options: Values, options
    :return: pd.DataFrame, original data
=======
    Load original data.
    :param options: Values, options.
    :return: pd.DataFrame, original data.
>>>>>>> 19227005
    """

    # read original data file
    meta_data_df = pd.read_csv(options.meta_input, header=0, index_col=False, sep=',')

    meta_data_df = valid_meta_data(options=options, meta_data_df=meta_data_df)

    if 'Cell_Type' in meta_data_df.columns:
        save_cell_type_code(options=options, meta_data_df=meta_data_df)

    return meta_data_df


def read_yaml_file(yaml_file: str) -> dict:
    """
    Read yaml file.
    :param yaml_file: str, yaml file.
    :return: dict, parameters.
    """
    with open(yaml_file, 'r') as fhd:
        params = yaml.load(fhd, Loader=yaml.FullLoader)
    return params


def count_lines(filename: str) -> int:
    """
    Count lines of a file.
    :param filename: file name.
    :return: number of lines.
    """
    i = 0
    if filename.endswith('.gz'):
        import gzip
        fhd = gzip.open(filename, 'rt')
    else:
        fhd = open(filename, 'r')
    for _ in fhd:
        i += 1
    fhd.close()
    return i


def get_rel_params(options: Values, params: Dict) -> Dict:
    """
    Get relative paths for params.
    :param options: Values, options.
    :param params: Dict, input samples.
    :return: Dict, relative paths.
    """
    rel_params = deepcopy(params)
    for data in rel_params['Data']:
        for k, v in data.items():
            if k == 'Name':
                continue
            data[k] = f'{options.preprocessing_dir}/{v}'
    return rel_params


def round_epoch_filter(epoch: int) -> bool:
    """
    Round epoch filter.
    Only round epoch (1, 2, ..., 9, 10, 20, ..., 90, 100, ...) will be saved.
    :param epoch: int.
    :return: bool.
    """

    def _is_power_of_10(n: int) -> bool:
        """
        Check if n is power of 10.
        :param n: int.
        :return: bool.
        """
        num = len(str(n))
        return n % (10**(num - 1)) == 0

    return epoch < 10 or _is_power_of_10(epoch)<|MERGE_RESOLUTION|>--- conflicted
+++ resolved
@@ -34,17 +34,10 @@
 
 def save_cell_type_code(options: Values, meta_data_df: pd.DataFrame) -> None:
     """
-<<<<<<< HEAD
-    Save mappings of the categorical data
-    :param options: Values, options
-    :param meta_data_df: pd.DataFrame, original data
-    :return: None
-=======
     Save mappings of the categorical data.
     :param options: Values, options.
-    :param ori_data_df: pd.DataFrame, original data.
+    :param meta_data_df: pd.DataFrame, meta data.
     :return: None.
->>>>>>> 19227005
     """
 
     # save mappings of the categorical data
@@ -54,17 +47,10 @@
 
 def valid_meta_data(options: Values, meta_data_df: pd.DataFrame) -> pd.DataFrame:
     """
-<<<<<<< HEAD
-    Validate meta data
-    :param options: Values, options
-    :param ori_data_df: pd.DataFrame, original data
-    :return: pd.DataFrame, original data
-=======
     Validate original data.
     :param options: Values, options.
-    :param ori_data_df: pd.DataFrame, original data.
+    :param meta_data_df: pd.DataFrame, meta data.
     :return: pd.DataFrame, original data.
->>>>>>> 19227005
 
     1) read meta data file (csv format)
     2) check if Cell_ID, Sample, Cell_Type (optional), x, and y columns in the meta data
@@ -103,15 +89,9 @@
 
 def load_meta_data(options: Values) -> pd.DataFrame:
     """
-<<<<<<< HEAD
-    Load meta data
-    :param options: Values, options
-    :return: pd.DataFrame, original data
-=======
     Load original data.
     :param options: Values, options.
-    :return: pd.DataFrame, original data.
->>>>>>> 19227005
+    :return: pd.DataFrame, meta data.
     """
 
     # read original data file
