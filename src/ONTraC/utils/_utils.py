--- conflicted
+++ resolved
@@ -44,20 +44,12 @@
     cell_type_code.to_csv(f'{options.preprocessing_dir}/cell_type_code.csv', index=False)
 
 
-<<<<<<< HEAD
-def load_meta_data(options: Values) -> pd.DataFrame:
+def valid_meta_data(options: Values, meta_data_df: pd.DataFrame) -> pd.DataFrame:
     """
-    Load meta data
-    :param options: Values, options
-    :return: pd.DataFrame, meta data
-=======
-def valid_original_data(options: Values, ori_data_df: pd.DataFrame) -> pd.DataFrame:
-    """
-    Validate original data
+    Validate meta data
     :param options: Values, options
     :param ori_data_df: pd.DataFrame, original data
     :return: pd.DataFrame, original data
->>>>>>> 53e5acc3
 
     1) read meta data file (csv format)
     2) check if Cell_ID, Sample, Cell_Type (optional), x, and y columns in the meta data
@@ -65,32 +57,17 @@
     4) return original data with Cell_ID, Sample, Cell_Type, x, and y columns
     """
 
-<<<<<<< HEAD
-    # read meta data file
-    meta_data_df = pd.read_csv(options.meta_input, header=0, index_col=False, sep=',')
-
-    # check if Cell_ID, Sample, Cell_Type, x, and y columns in the meta data
+    # check if Cell_ID, Sample, Cell_Type, x, and y columns in the original data
     if 'Cell_ID' not in meta_data_df.columns:
-        raise ValueError('Cell_ID column is missing in the meta data.')
+        raise ValueError('Cell_ID column is missing in the original data.')
     if 'Sample' not in meta_data_df.columns:
-        raise ValueError('Sample column is missing in the meta data.')
+        raise ValueError('Sample column is missing in the original data.')
+    if 'Cell_Type' not in meta_data_df.columns:
+        raise ValueError('Cell_Type column is missing in the original data.')
     if 'x' not in meta_data_df.columns:
-        raise ValueError('x column is missing in the meta data.')
+        raise ValueError('x column is missing in the original data.')
     if 'y' not in meta_data_df.columns:
-        raise ValueError('y column is missing in the meta data.')
-=======
-    # check if Cell_ID, Sample, Cell_Type, x, and y columns in the original data
-    if 'Cell_ID' not in ori_data_df.columns:
-        raise ValueError('Cell_ID column is missing in the original data.')
-    if 'Sample' not in ori_data_df.columns:
-        raise ValueError('Sample column is missing in the original data.')
-    if 'Cell_Type' not in ori_data_df.columns:
-        raise ValueError('Cell_Type column is missing in the original data.')
-    if 'x' not in ori_data_df.columns:
-        raise ValueError('x column is missing in the original data.')
-    if 'y' not in ori_data_df.columns:
         raise ValueError('y column is missing in the original data.')
->>>>>>> 53e5acc3
 
     # check if there any duplicated Cell_ID
     if meta_data_df['Cell_ID'].duplicated().any():
@@ -105,28 +82,25 @@
     # make the Sample column string
     meta_data_df['Sample'] = meta_data_df['Sample'].astype(str)
 
-<<<<<<< HEAD
     # make Cell_Type column categorical
     if 'Cell_Type' in meta_data_df.columns:
         meta_data_df['Cell_Type'] = meta_data_df['Cell_Type'].astype('category')
-=======
-    return ori_data_df
+    return meta_data_df
 
 
-def load_original_data(options: Values) -> pd.DataFrame:
+def load_meta_data(options: Values) -> pd.DataFrame:
     """
-    Load original data
+    Load meta data
     :param options: Values, options
     :return: pd.DataFrame, original data
     """
 
     # read original data file
-    ori_data_df = pd.read_csv(options.dataset, header=0, index_col=False, sep=',')
+    meta_data_df = pd.read_csv(options.meta_input, header=0, index_col=False, sep=',')
 
-    ori_data_df = valid_original_data(options=options, ori_data_df=ori_data_df)
+    meta_data_df = valid_meta_data(options=options, meta_data_df=meta_data_df)
 
-    save_cell_type_code(options=options, ori_data_df=ori_data_df)
->>>>>>> 53e5acc3
+    save_cell_type_code(options=options, meta_data_df=meta_data_df)
 
     return meta_data_df
 
