<<<<<<< HEAD
from typing import Union
=======
from typing import Union, Tuple
>>>>>>> 96b2df45

import numpy as np
import pandas as pd


<<<<<<< HEAD
def saptial_figsize(sample_df, scale_factor=1) -> tuple[int, int]:
=======
def saptial_figsize(sample_df, scaling_factor: Union[int, float]=1) -> Tuple[int, int]:
>>>>>>> 96b2df45
    """
    Calculate the figure size for spatial-based plot according to the points and the span of x and y.
    :param sample_df: pd.DataFrame, the sample data.
    :param scale_factor: float, the scale factor control the size of spatial-based plots. The larger the scale factor,
    the larger the figure size.
    :return: tuple[int, int], the figure size.
    """

    n_points = sample_df[['x', 'y']].dropna().shape[0]
    # debug(f'n_points: {n_points}')

    x_span = sample_df['x'].dropna().max() - sample_df['x'].dropna().min()
    y_span = sample_df['y'].dropna().max() - sample_df['y'].dropna().min()
    # debug(f'x_span: {x_span}')
    # debug(f'y_span: {y_span}')

    points_density = n_points / x_span / y_span * 10_000

    # debug(f'points density: {points_density}')

    fig_width = x_span / 2_000 * scaling_factor * np.sqrt(points_density) + .5  # Adding 2 for colorbar space
    fig_height = y_span / 2_000 * scaling_factor * np.sqrt(points_density) + .2  # Adding 1.5 for title space

    # debug(f'scale_factor: {scale_factor}')
    # debug(f'fig_width: {fig_width}')
    # debug(f'fig_height: {fig_height}')

    return fig_width, fig_height


def gini(array: Union[np.ndarray, pd.Series]) -> float:
    """Calculate the Gini coefficient of a numpy array.
    :param array: np.ndarray or pd.Series, the array for calculating Gini coefficient.
    :return: float, the Gini coefficient.
    """
    #
    # from:
    # http://www.statsdirect.com/help/default.htm#nonparametric_methods/gini.htm
    # All values are treated equally, arrays must be 1d:
    if isinstance(array, pd.Series):
        array = np.array(array)
    array = array.flatten()  # type: ignore
    if np.amin(array) < 0:
        # Values cannot be negative:
        array -= np.amin(array)  # type: ignore
    # Values cannot be 0:
    array += 0.0000001
    # Values must be sorted:
    array = np.sort(array)  # type: ignore
    # Number of array elements:
    n = array.shape[0]  # type: ignore
    # Index per array element:
    index = np.arange(1, n + 1)  # type: ignore
    # Gini coefficient:
    return ((np.sum((2 * index - n - 1) * array)) / (n * np.sum(array)))  # type: ignore<|MERGE_RESOLUTION|>--- conflicted
+++ resolved
@@ -1,18 +1,10 @@
-<<<<<<< HEAD
-from typing import Union
-=======
 from typing import Union, Tuple
->>>>>>> 96b2df45
 
 import numpy as np
 import pandas as pd
 
 
-<<<<<<< HEAD
-def saptial_figsize(sample_df, scale_factor=1) -> tuple[int, int]:
-=======
 def saptial_figsize(sample_df, scaling_factor: Union[int, float]=1) -> Tuple[int, int]:
->>>>>>> 96b2df45
     """
     Calculate the figure size for spatial-based plot according to the points and the span of x and y.
     :param sample_df: pd.DataFrame, the sample data.
