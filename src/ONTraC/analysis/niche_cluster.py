from pathlib import Path
from typing import List, Optional, Tuple, Union

import matplotlib as mpl
import networkx as nx
import numpy as np
import pandas as pd
from matplotlib.axes import Axes

mpl.rcParams['pdf.fonttype'] = 42
mpl.rcParams['ps.fonttype'] = 42
mpl.rcParams['font.family'] = 'Arial'

import matplotlib.gridspec as gridspec
import matplotlib.pyplot as plt
import seaborn as sns
from matplotlib.cm import ScalarMappable
from matplotlib.colors import LinearSegmentedColormap, Normalize
from scipy.spatial import distance

from ..log import info, warning
from .data import AnaData
from .utils import gini, saptial_figsize


# ------------------------------------
# utility functions
# ------------------------------------
def cal_nc_scores(cell_level_niche_cluster_assign: pd.DataFrame,
                  reverse: bool = False,
                  niche_cluster_score: Optional[np.ndarray] = None) -> np.ndarray:
    """
    Calculate the score of each niche cluster.
    :param cell_level_niche_cluster_assign: np.ndarray, the niche cluster assign data.
    :param reverse: bool, whether to reverse the color.
    :param niche_cluster_score: Optional[np.ndarray], the score of each niche cluster.
    :return: np.ndarray.
    """

    if niche_cluster_score is not None:
        return niche_cluster_score if not reverse else 1 - niche_cluster_score
    else:
        return np.linspace(0, 1, cell_level_niche_cluster_assign.shape[1])


def cal_nc_colors(nc_scores: np.ndarray) -> List:
    """
    Calculate the color of each niche cluster.
    :param nc_scores: np.ndarray, the score of each niche cluster.
    :return: List.
    """

    norm = Normalize(vmin=0, vmax=1)
    sm = ScalarMappable(cmap=plt.cm.rainbow, norm=norm)  # type: ignore
    nc_colors = [sm.to_rgba(nc_scores[n]) for n in range(nc_scores.shape[0])]

    return nc_colors


def cal_nc_palette(nc_colors: List) -> dict:
    """
    Calculate the color palette of each niche cluster.
    :param nc_colors: List, the color of each niche cluster.
    :return: dict.
    """

    nc_palette = {f'niche cluster {i}': nc_colors[i] for i in range(len(nc_colors))}
    return nc_palette


def cal_nc_order_index(nc_scores: np.ndarray) -> np.ndarray:
    """
    Calculate the order index of each niche cluster.
    :param nc_scores: np.ndarray, the score of each niche cluster.
    :return: np.ndarray.
    """

    return nc_scores.argsort()


def cal_nc_order(nc_order_index: np.ndarray) -> List:
    """
    Calculate the order of each niche cluster.
    :param nc_order_index: np.ndarray, the order index of each niche cluster.
    :return: List.
    """

    return [f'niche cluster {i}' for i in nc_order_index]


def cal_nc_feat(nc_assign: pd.DataFrame, ctc: pd.DataFrame) -> pd.DataFrame:
    """
    Calculate the niche cluster feature (cell type composition) matrix.
    :param nc_assign: pd.DataFrame, the niche level niche cluster assign data. # N (#niche) x C (#niche cluster)
    :param ctc: pd.DataFrame, the niche level cell type composition data, aka X_0, the GNN input. # N (#niche) x F (#cell type)
    :return: pd.DataFrame.
    """

    return nc_assign.T @ ctc


def cal_nc_feat_similarity(nc_feat: pd.DataFrame) -> pd.DataFrame:
    """
    Calculate the niche cluster feature similarity.
    :param nc_feat: pd.DataFrame, the niche cluster feature matrix.
    :return: pd.DataFrame.
    """

    return pd.DataFrame(data=1 - distance.cdist(XA=nc_feat, XB=nc_feat, metric='cosine'),
                        index=nc_feat.index,
                        columns=nc_feat.index)


# ------------------------------------
# plot functions
# ------------------------------------
def plot_niche_cluster_connectivity(
        niche_cluster_connectivity: np.ndarray,
        niche_cluster_score: Optional[np.ndarray] = None,
        niche_cluster_size: Optional[np.ndarray] = None,
        reverse: bool = False,
        figsize_scale: Optional[float] = None,
        output_file_path: Optional[Union[str, Path]] = None) -> Optional[Tuple[plt.Figure, List[plt.Axes]]]:
    """
    Plot niche cluster connectivity.
    :param niche_cluster_connectivity: np.ndarray, the connectivity matrix.
    :param niche_cluster_score: Optional[np.ndarray], the score of each niche cluster.
    :param niche_cluster_size: Optional[np.ndarray], the size of each niche cluster.
    :param reverse: bool, whether to reverse the color.
    :param figsize_scale: float, the scale factor for the figure size. Default is None.
    If None, the scale factor is calculated based on the number of niche cluster in the data.
    :param output_file_path: Optional[Union[str, Path]], the output file path.
    :return: None or Tuple[plt.Figure, plt.Axes].
    """

    # preprocessing
    ## set diagonal to 0
    np.fill_diagonal(niche_cluster_connectivity, 0)
    ## set the figure size
    if figsize_scale is None:
        figsize_scale = 1.0 if niche_cluster_connectivity.shape[0] < 10 else 1.5 * np.log10(
            niche_cluster_connectivity.shape[0])

    # Create a graph
    G = nx.Graph(niche_cluster_connectivity / niche_cluster_connectivity.max())

    # position
    pos = nx.spring_layout(G, seed=42)
    # edges
    edges = G.edges()
    weights = [G[u][v]['weight'] for u, v in edges]
    # node color
    if niche_cluster_score is not None:
        nc_scores = 1 - niche_cluster_score if reverse else niche_cluster_score
        nc_colors = cal_nc_colors(nc_scores)
    else:
        nc_colors = ["#1f78b4"] * niche_cluster_connectivity.shape[0]
    # node size
    if niche_cluster_size is None:
        node_size = 500
    else:
        # rescale the node with size 0 to 200, and the maximum size is 1000
        node_size = (niche_cluster_size / niche_cluster_size.max() * 800 + 200).tolist()

    # Create a figure
    ## figwidth
    figwidths = [6]
    if niche_cluster_size is not None:
        figwidths.append(1.5)  # type: ignore
    if niche_cluster_score is not None:
        figwidths.append(.5)  # type: ignore
    figwidths.append(.5)  # type: ignore
    fig = plt.figure(figsize=(sum(figwidths) * figsize_scale, 6 * figsize_scale))  # type: ignore

    # Create a gridspec with 1 row and 3 columns (most).
    axes = []
    gs = gridspec.GridSpec(nrows=1, ncols=len(figwidths), width_ratios=figwidths)
    ax_index = 0
    graph_ax = fig.add_subplot(gs[ax_index])
    axes.append(graph_ax)
    if niche_cluster_size is not None:
        ax_index += 1
        node_size_ax = fig.add_subplot(gs[ax_index])
        axes.append(node_size_ax)
    if niche_cluster_score is not None:
        ax_index += 1
        node_colorbar_ax = fig.add_subplot(gs[ax_index])
        axes.append(node_colorbar_ax)
    ax_index += 1
    edge_colorbar_ax = fig.add_subplot(gs[ax_index])
    axes.append(edge_colorbar_ax)

    # Draw the graph
    nx.draw_networkx_nodes(
        G=G,
        pos=pos,
        node_color=nc_colors,  # type: ignore
        node_size=node_size,
        ax=graph_ax)
    nx.draw_networkx_edges(
        G=G,
        pos=pos,
        edge_color=weights,  # type: ignore
        alpha=weights,
        width=3.0,
        edge_cmap=plt.cm.Reds,  # type: ignore
        ax=graph_ax,
        node_size=node_size)
    nx.draw_networkx_labels(G, pos, ax=graph_ax)
    graph_ax.axis('off')

    # Draw legend for node size
    if niche_cluster_size is not None:
        ## prepare
        node_size_ax.axis('off')  # hide the
        node_size_legend_num = 5  # TODO: make it become a parameter
        sizes = np.linspace(start=200, stop=1000, num=node_size_legend_num)
        max_niche_cluster_size = niche_cluster_size.max()  # type: ignore
        magnitude = 10**int(np.floor(np.log10(abs(max_niche_cluster_size))))
        max_label = round(max_niche_cluster_size / magnitude) * magnitude
        labels = [f'{int(x):d}' for x in np.linspace(0, max_label, node_size_legend_num)]
        ## draw legend
        handles = [
            plt.Line2D(  # type: ignore
                [0], [0],
                marker='o',
                color='w',
                markerfacecolor='gray',
                markersize=np.sqrt(size),
                label=label) for size, label in zip(sizes, labels)
        ]
        legend = node_size_ax.legend(handles=handles,
                                     title='Niche cluster size',
                                     loc='center',
                                     frameon=False,
                                     bbox_to_anchor=(0.6, 0.6))
        ## Rotate the title and adjust the position
        title = legend.get_title()
        title.set_rotation(90)
        title.set_verticalalignment('center')  # Align title vertically
        title.set_horizontalalignment('right')  # Align title horizontally
        title.set_position((-70, -60))  # Shift the title slightly to the right

    # Draw the colorbar for nodes
    if niche_cluster_score is not None:
        gradient = np.linspace(0, 1, 1000).reshape(-1, 1)
        node_colorbar_ax.imshow(gradient, aspect='auto', cmap=plt.cm.rainbow)  # type: ignore
        node_colorbar_ax.set_xticks([])
        node_colorbar_ax.set_yticks(np.linspace(0, 1000, 5))
        node_colorbar_ax.set_yticklabels(f'{x:.2f}' for x in np.linspace(0, 1, 5))
        node_colorbar_ax.set_ylabel('NT score (nodes)')

    # Draw the colorbar for edges
    colors = [(1, 1, 1, 0), (1, 0, 0, 1)]
    custom_cmap = LinearSegmentedColormap.from_list('custom_cmap', colors)
    gradient = np.linspace(1, 0, 1000).reshape(-1, 1)
    edge_colorbar_ax.imshow(gradient, aspect='auto', cmap=custom_cmap)
    edge_colorbar_ax.set_xticks([])
    edge_colorbar_ax.set_yticks(np.linspace(1000, 0, 5))
    edge_colorbar_ax.set_yticklabels(f'{x:.2f}' for x in np.linspace(0, niche_cluster_connectivity.max(), 5))
    edge_colorbar_ax.set_ylabel('Connectivity (edges)')

    fig.suptitle('Niche cluster connectivity')
    fig.tight_layout()

    if output_file_path is not None:
        fig.savefig(output_file_path, transparent=True)
        plt.close(fig)
        return None
    else:
        return fig, axes


def plot_niche_cluster_connectivity_from_anadata(ana_data: AnaData) -> Optional[Tuple[plt.Figure, List[plt.Axes]]]:
    """
    Plot niche cluster connectivity.
    :param ana_data: AnaData, the data for analysis.
    :return: None or Tuple[plt.Figure, plt.Axes].
    """

    if ana_data.niche_cluster_connectivity is None:
        warning("No niche cluster connectivity data found. Skip niche cluster connectivity plot.")
        return None

    if ana_data.cell_level_niche_cluster_assign is None:
        niche_cluster_size = np.ones(ana_data.niche_cluster_connectivity.shape[0])
    else:
        niche_cluster_size = ana_data.cell_level_niche_cluster_assign.sum(axis=0)

    output_file_path = f'{ana_data.options.output}/niche_cluster_connectivity.pdf' if ana_data.options.output is not None else None

    return plot_niche_cluster_connectivity(
        niche_cluster_connectivity=ana_data.niche_cluster_connectivity,
        niche_cluster_score=ana_data.niche_cluster_score,
        niche_cluster_size=niche_cluster_size,  # type: ignore
        reverse=ana_data.options.reverse,
        output_file_path=output_file_path)


def plot_niche_cluster_connectivity_bysample_from_anadata(ana_data: AnaData) -> None:
    """
    Plot niche cluster connectivity by sample.
    :param ana_data: AnaData, the data for analysis.
    :return: None.
    """

    if ana_data.niche_cluster_connectivity is None:
        warning("No niche cluster connectivity data found. Skip niche cluster connectivity plot.")
        return None

    for sample in ana_data.meta_data_df['Sample'].unique():

        niche_cluster_connectivity = np.loadtxt(f'{ana_data.options.GNN_dir}/{sample}_out_adj.csv.gz', delimiter=',')

        if ana_data.cell_level_niche_cluster_assign is None:
            niche_cluster_size = np.ones(ana_data.niche_cluster_connectivity.shape[0])
        else:
            niche_cluster_size = ana_data.cell_level_niche_cluster_assign.loc[ana_data.meta_data_df[
                ana_data.meta_data_df['Sample'] == sample].index].sum(axis=0)

        output_file_path = f'{ana_data.options.output}/{sample}_cluster_connectivity.pdf'

        plot_niche_cluster_connectivity(niche_cluster_connectivity=niche_cluster_connectivity,
                                        niche_cluster_score=ana_data.niche_cluster_score,
                                        niche_cluster_size=niche_cluster_size,
                                        reverse=ana_data.options.reverse,
                                        output_file_path=output_file_path)


def plot_graph_niche_cluster_feat_similarity(
        niche_cluster_feat_similarity: np.ndarray,
        niche_cluster_score: Optional[np.ndarray] = None,
        niche_cluster_size: Optional[np.ndarray] = None,
        reverse: bool = False,
        figsize_scale: Optional[float] = None,
        output_file_path: Optional[Union[str, Path]] = None) -> Optional[Tuple[plt.Figure, List[plt.Axes]]]:
    """
    Plot niche cluster feature similarity.
    :param niche_cluster_feat_similarity: np.ndarray, the feature similarity matrix. # N (#niche) x N (#niche)
    :param niche_cluster_score: Optional[np.ndarray], the score of each niche cluster. # N (#niche)
    :param niche_cluster_size: Optional[np.ndarray], the size of each niche cluster. # N (#niche)
    :param reverse: bool, whether to reverse the color.
    :param figsize_scale: float, the scale factor for the figure size. Default is None.
    If None, the scale factor is calculated based on the number of niche cluster in the data.
    :param output_file_path: Optional[Union[str, Path]], the output file path.
    :return: None or Tuple[plt.Figure, plt.Axes].
    """

    # preprocessing
    ## set diagonal to 0
    np.fill_diagonal(niche_cluster_feat_similarity, 0)
    ## set the figure size
    if figsize_scale is None:
        figsize_scale = 1.0 if niche_cluster_feat_similarity.shape[0] < 10 else 1.5 * np.log10(
            niche_cluster_feat_similarity.shape[0])

    # Create a graph
    G = nx.Graph(niche_cluster_feat_similarity)

    # position
    pos = nx.spring_layout(G, seed=42)
    # edges
    edges = G.edges()
    weights = [G[u][v]['weight'] for u, v in edges]
    # node color
    if niche_cluster_score is not None:
        nc_scores = 1 - niche_cluster_score if reverse else niche_cluster_score
        nc_colors = cal_nc_colors(nc_scores)
    else:
        nc_colors = ["#1f78b4"] * niche_cluster_feat_similarity.shape[0]
    # node size
    if niche_cluster_size is None:
        node_size = 500
    else:
        # rescale the node with size 0 to 200, and the maximum size is 1000
        node_size = (niche_cluster_size / niche_cluster_size.max() * 800 + 200).tolist()

    # Create a figure
    ## figwidth
    figwidths = [6]
    if niche_cluster_size is not None:
        figwidths.append(1.5)  # type: ignore
    if niche_cluster_score is not None:
        figwidths.append(.5)  # type: ignore
    figwidths.append(.5)  # type: ignore
    fig = plt.figure(figsize=(sum(figwidths) * figsize_scale, 6 * figsize_scale))  # type: ignore

    # Create a gridspec with 1 row and 3 columns (most).
    axes = []
    gs = gridspec.GridSpec(nrows=1, ncols=len(figwidths), width_ratios=figwidths)
    ax_index = 0
    graph_ax = fig.add_subplot(gs[ax_index])
    axes.append(graph_ax)
    if niche_cluster_size is not None:
        ax_index += 1
        node_size_ax = fig.add_subplot(gs[ax_index])
        axes.append(node_size_ax)
    if niche_cluster_score is not None:
        ax_index += 1
        node_colorbar_ax = fig.add_subplot(gs[ax_index])
        axes.append(node_colorbar_ax)
    ax_index += 1
    edge_colorbar_ax = fig.add_subplot(gs[ax_index])
    axes.append(edge_colorbar_ax)

    # Draw the graph
    nx.draw_networkx_nodes(
        G=G,
        pos=pos,
        node_color=nc_colors,  # type: ignore
        node_size=node_size,
        ax=graph_ax)
    nx.draw_networkx_edges(
        G=G,
        pos=pos,
        edge_color=weights,  # type: ignore
        alpha=weights,
        width=3.0,
        edge_cmap=plt.cm.Reds,  # type: ignore
        ax=graph_ax,
        node_size=node_size)
    nx.draw_networkx_labels(G, pos, ax=graph_ax)
    graph_ax.axis('off')

    # Draw legend for node size
    if niche_cluster_size is not None:
        ## prepare
        node_size_ax.axis('off')  # hide the
        node_size_legend_num = 5  # TODO: make it become a parameter
        sizes = np.linspace(start=200, stop=1000, num=node_size_legend_num)
        max_niche_cluster_size = niche_cluster_size.max()  # type: ignore
        magnitude = 10**int(np.floor(np.log10(abs(max_niche_cluster_size))))
        max_label = round(max_niche_cluster_size / magnitude) * magnitude
        labels = [f'{int(x):d}' for x in np.linspace(0, max_label, node_size_legend_num)]
        ## draw legend
        handles = [
            plt.Line2D(  # type: ignore
                [0], [0],
                marker='o',
                color='w',
                markerfacecolor='gray',
                markersize=np.sqrt(size),
                label=label) for size, label in zip(sizes, labels)
        ]
        legend = node_size_ax.legend(handles=handles,
                                     title='Niche cluster size',
                                     loc='center',
                                     frameon=False,
                                     bbox_to_anchor=(0.6, 0.6))
        ## Rotate the title and adjust the position
        title = legend.get_title()
        title.set_rotation(90)
        title.set_verticalalignment('center')  # Align title vertically
        title.set_horizontalalignment('right')  # Align title horizontally
        title.set_position((-70, -60))  # Shift the title slightly to the right

    # Draw the colorbar for nodes
    if niche_cluster_score is not None:
        gradient = np.linspace(0, 1, 1000).reshape(-1, 1)
        node_colorbar_ax.imshow(gradient, aspect='auto', cmap=plt.cm.rainbow)  # type: ignore
        node_colorbar_ax.set_xticks([])
        node_colorbar_ax.set_yticks(np.linspace(0, 1000, 5))
        node_colorbar_ax.set_yticklabels(f'{x:.2f}' for x in np.linspace(0, 1, 5))
        node_colorbar_ax.set_ylabel('NT score (nodes)')

    # Draw the colorbar for edges
    colors = [(1, 1, 1, 0), (1, 0, 0, 1)]
    custom_cmap = LinearSegmentedColormap.from_list('custom_cmap', colors)
    gradient = np.linspace(1, 0, 1000).reshape(-1, 1)
    edge_colorbar_ax.imshow(gradient, aspect='auto', cmap=custom_cmap)
    edge_colorbar_ax.set_xticks([])
    edge_colorbar_ax.set_yticks(np.linspace(1000, 0, 5))
    edge_colorbar_ax.set_yticklabels(f'{x:.2f}' for x in np.linspace(0, niche_cluster_feat_similarity.max(), 5))
    edge_colorbar_ax.set_ylabel('Feature similarity (edges)')

    fig.suptitle('Niche cluster feature similarity')
    fig.tight_layout()

    if output_file_path is not None:
        fig.savefig(output_file_path)  # type: ignore
        plt.close(fig)
        return None
    else:
        return fig, axes


def plot_graph_niche_cluster_feat_similarity_from_anadata(
        ana_data: AnaData) -> Optional[Tuple[plt.Figure, List[plt.Axes]]]:
    """
    Plot graph niche cluster feature similarity from anadata.
    :param ana_data: AnaData, the data for analysis.
    :return: None or Tuple[plt.Figure, List[plt.Axes]].
    """

    if ana_data.cell_type_composition is None:
        warning("No cell type composition data found. Skip niche cluster feature similarity plot.")
        return None

    if ana_data.niche_level_niche_cluster_assign is None:
        warning("No cluster assignment data found. Skip niche cluster feature similarity plot.")
        return None

    niche_cluster_feat = cal_nc_feat(nc_assign=ana_data.niche_level_niche_cluster_assign,
                                     ctc=ana_data.cell_type_composition[ana_data.cell_type_codes['Cell_Type'].tolist()])
    niche_cluster_feat_similarity = cal_nc_feat_similarity(niche_cluster_feat)

    if ana_data.cell_level_niche_cluster_assign is None:
        niche_cluster_size = np.ones(niche_cluster_feat_similarity.shape[0])
    else:
        niche_cluster_size = ana_data.cell_level_niche_cluster_assign.sum(axis=0)

    output_file_path = f'{ana_data.options.output}/niche_cluster_feature_similarity.pdf' if ana_data.options.output is not None else None

    return plot_graph_niche_cluster_feat_similarity(
        niche_cluster_feat_similarity=niche_cluster_feat_similarity.values,
        niche_cluster_score=ana_data.niche_cluster_score,
        niche_cluster_size=niche_cluster_size,  # type: ignore
        reverse=ana_data.options.reverse,
        output_file_path=output_file_path)


def plot_graph_niche_cluster_feat_similarity_bysample_from_anadata(ana_data: AnaData) -> None:
    """
    Plot graph niche cluster feature similarity by sample.
    :param ana_data: AnaData, the data for analysis.
    :return: None.
    """

    if ana_data.cell_type_composition is None:
        warning("No cell type composition data found.")
        return None

    if ana_data.niche_level_niche_cluster_assign is None:
        warning("No cluster assignment data found.")
        return None

    for sample in ana_data.meta_data_df['Sample'].unique():

        niche_cluster_feat = cal_nc_feat(
            nc_assign=ana_data.niche_level_niche_cluster_assign.loc[ana_data.meta_data_df[
                ana_data.meta_data_df['Sample'] == sample].index],
            ctc=ana_data.cell_type_composition.loc[ana_data.meta_data_df[
                ana_data.meta_data_df['Sample'] == sample].index][ana_data.cell_type_codes['Cell_Type'].tolist()])
        niche_cluster_feat_similarity = cal_nc_feat_similarity(niche_cluster_feat)

        if ana_data.cell_level_niche_cluster_assign is None:
            niche_cluster_size = np.ones(niche_cluster_feat_similarity.shape[0])
        else:
            niche_cluster_size = ana_data.cell_level_niche_cluster_assign.loc[ana_data.meta_data_df[
                ana_data.meta_data_df['Sample'] == sample].index].sum(axis=0)

        output_file_path = f'{ana_data.options.output}/{sample}_niche_cluster_feature_similarity.pdf'

        plot_graph_niche_cluster_feat_similarity(niche_cluster_feat_similarity=niche_cluster_feat_similarity.values,
                                                 niche_cluster_score=ana_data.niche_cluster_score,
                                                 niche_cluster_size=niche_cluster_size,
                                                 reverse=ana_data.options.reverse,
                                                 output_file_path=output_file_path)


def plot_heatmap_niche_cluster_feat_similarity(
        niche_cluster_feat_similarity: pd.DataFrame,
        niche_cluster_order: List,
        output_file_path: Optional[Union[str, Path]] = None) -> Optional[Tuple[plt.Figure, plt.Axes]]:
    """
    Plot heatmap of niche cluster feature similarity.
    :param niche_cluster_feat_similarity: pd.DataFrame, the feature similarity matrix.
    :param output_file_path: Optional[Union[str, Path]], the output file path.
    :return: None or Tuple[plt.Figure, plt.Axes].
    """

    fig, ax = plt.subplots(figsize=(niche_cluster_feat_similarity.shape[0], niche_cluster_feat_similarity.shape[1]))
    sns.heatmap(niche_cluster_feat_similarity.loc[niche_cluster_order, niche_cluster_order],
                vmin=0,
                vmax=1,
                cmap='Reds',
                annot=True,
                fmt='.2f',
                ax=ax)
    ax.set_title('Niche cluster feature similarity')
    fig.tight_layout()
    if output_file_path is not None:
        fig.savefig(fname=str(output_file_path))
        plt.close(fig=fig)
        return None
    else:
        return fig, ax


def plot_heatmap_niche_cluster_feat_similarity_from_anadata(ana_data: AnaData) -> Optional[Tuple[plt.Figure, plt.Axes]]:
    """
    Plot heatmap of niche cluster feature similarity from anadata.
    :param ana_data: AnaData, the data for analysis.
    :return: None or Tuple[plt.Figure, plt.Axes].
    """

    if ana_data.cell_type_composition is None:
        warning("No cell type composition data found. Skip niche cluster feature similarity plot.")
        return None

    if ana_data.niche_level_niche_cluster_assign is None or ana_data.cell_level_niche_cluster_assign is None:
        warning("No cluster assignment data found. Skip niche cluster feature similarity plot.")
        return None

    niche_cluster_feat = cal_nc_feat(nc_assign=ana_data.niche_level_niche_cluster_assign,
                                     ctc=ana_data.cell_type_composition[ana_data.cell_type_codes['Cell_Type'].tolist()])
    niche_cluster_feat_similarity = cal_nc_feat_similarity(niche_cluster_feat)

    nc_scores = cal_nc_scores(cell_level_niche_cluster_assign=ana_data.cell_level_niche_cluster_assign,
                              reverse=ana_data.options.reverse,
                              niche_cluster_score=ana_data.niche_cluster_score)
    nc_order = [f'NicheCluster_{x}' for x in nc_scores.argsort()]

    output_file_path = f'{ana_data.options.output}/Heatmap_niche_cluster_feature_similarity.pdf' if ana_data.options.output is not None else None

    return plot_heatmap_niche_cluster_feat_similarity(niche_cluster_feat_similarity=niche_cluster_feat_similarity,
                                                      niche_cluster_order=nc_order,
                                                      output_file_path=output_file_path)


def plot_heatmap_niche_cluster_feat_similarity_by_sample_from_anadata(ana_data: AnaData) -> None:
    """
    Plot heatmap of niche cluster feature similarity by sample.
    :param ana_data: AnaData, the data for analysis.
    :return: None.
    """

    if ana_data.cell_type_composition is None:
        warning("No cell type composition data found. Skip niche cluster feature similarity plot.")
        return None

    if ana_data.niche_level_niche_cluster_assign is None or ana_data.cell_level_niche_cluster_assign is None:
        warning("No cluster assignment data found. Skip niche cluster feature similarity plot.")
        return None

    nc_scores = cal_nc_scores(cell_level_niche_cluster_assign=ana_data.cell_level_niche_cluster_assign,
                              reverse=ana_data.options.reverse,
                              niche_cluster_score=ana_data.niche_cluster_score)
    nc_order = [f'NicheCluster_{x}' for x in nc_scores.argsort()]

    for sample in ana_data.meta_data_df['Sample'].unique():

        niche_cluster_feat = cal_nc_feat(
            nc_assign=ana_data.niche_level_niche_cluster_assign.loc[ana_data.meta_data_df[
                ana_data.meta_data_df['Sample'] == sample].index],
            ctc=ana_data.cell_type_composition.loc[ana_data.meta_data_df[
                ana_data.meta_data_df['Sample'] == sample].index][ana_data.cell_type_codes['Cell_Type'].tolist()])
        niche_cluster_feat_similarity = cal_nc_feat_similarity(niche_cluster_feat)

        output_file_path = f'{ana_data.options.output}/{sample}_heatmap_niche_cluster_feature_similarity.pdf'

        plot_heatmap_niche_cluster_feat_similarity(niche_cluster_feat_similarity=niche_cluster_feat_similarity,
                                                   niche_cluster_order=nc_order,
                                                   output_file_path=output_file_path)


def plot_cluster_proportion(
        niche_cluster_loading: pd.Series,
        niche_cluster_colors: List,
        output_file_path: Optional[Union[str, Path]] = None) -> Optional[Tuple[plt.Figure, plt.Axes]]:
    """
    Plot the proportion of each cluster.
    :param niche_cluster_loading: pd.Series, the loading of each niche cluster.
    :param niche_cluster_colors: List, the color of each niche cluster.
    :param output_file_path: Optional[Union[str, Path]], the output file path.
    :return: None or Tuple[plt.Figure, plt.Axes].
    """

    fig, ax = plt.subplots(figsize=(6, 6))
    ax.pie(niche_cluster_loading,
           labels=[f'Niche cluster {i}' for i in range(niche_cluster_loading.shape[0])],
           colors=niche_cluster_colors,
           autopct='%1.1f%%',
           pctdistance=1.25,
           labeldistance=.6)
    ax.set_title(f'Niche proportions for each niche cluster')
    fig.tight_layout()
    if output_file_path is not None:
        fig.savefig(f'{output_file_path}/niche_cluster_proportion.pdf')
        plt.close(fig)
        return None
    else:
        return fig, ax


def plot_cluster_proportion_from_anadata(ana_data: AnaData) -> Optional[Tuple[plt.Figure, plt.Axes]]:
    """
    Plot the proportion of each cluster.
    :param ana_data: AnaData, the data for analysis.
    :return: None or Tuple[plt.Figure, plt.Axes].
    """
    if ana_data.niche_level_niche_cluster_assign is None or ana_data.cell_level_niche_cluster_assign is None:
        warning("No cluster assignment data found. Skip niche cluster proportion plot.")
        return None

    nc_scores = cal_nc_scores(cell_level_niche_cluster_assign=ana_data.cell_level_niche_cluster_assign,
                              reverse=ana_data.options.reverse,
                              niche_cluster_score=ana_data.niche_cluster_score)
    nc_colors = cal_nc_colors(nc_scores)

    # loadings
    niche_cluster_loading = ana_data.niche_level_niche_cluster_assign.sum(axis=0)

    return plot_cluster_proportion(niche_cluster_loading=niche_cluster_loading,
                                   niche_cluster_colors=nc_colors,
                                   output_file_path=ana_data.options.output)


def plot_niche_cluster_loadings_dataset(
    cell_level_niche_cluster_assign: pd.DataFrame,
    meta_data_df: pd.DataFrame,
    nc_scores: np.ndarray,
    output_file_path: Optional[Union[str,
                                     Path]] = None) -> Optional[Tuple[plt.Figure, Union[plt.Axes, List[plt.Axes]]]]:
    """
    Plot niche cluster loadings for each cell.
    :param cell_level_niche_cluster_assign: pd.DataFrame, the niche cluster assign data.
    :param meta_data_df: pd.DataFrame, the meta data.
    :param nc_scores: np.ndarray, the score of each niche cluster, default is None.
    :param output_file_path: Optional[Union[str, Path]], the output file path, default is None.
    :return: None or Tuple[plt.Figure, plt.Axes].
    """

    samples = meta_data_df['Sample'].unique()
    n_sample = len(samples)
    n_niche_cluster = cell_level_niche_cluster_assign.shape[1]
    nc_order_index = cal_nc_order_index(nc_scores)

    fig, axes = plt.subplots(n_sample, n_niche_cluster, figsize=(3.3 * n_niche_cluster, 3 * n_sample))
    for i, sample in enumerate(samples):
        sample_df = cell_level_niche_cluster_assign.loc[meta_data_df[meta_data_df['Sample'] == sample].index]
        sample_df = sample_df.join(meta_data_df[['x', 'y']])
        for j, c_index in enumerate(nc_order_index):
            ax = axes[i, j] if n_sample > 1 else axes[j]
            scatter = ax.scatter(sample_df['x'],
                                 sample_df['y'],
                                 c=sample_df[f'NicheCluster_{c_index}'],
                                 cmap='Reds',
                                 vmin=0,
                                 vmax=1,
                                 s=4)
            ax.set_title(f'{sample}: niche cluster {c_index}')
            plt.colorbar(scatter)
    fig.tight_layout()
    if output_file_path is not None:
        fig.savefig(f'{output_file_path}/niche_cluster_loadings.pdf')
        plt.close(fig)
        return None
    else:
        return fig, axes


def plot_niche_cluster_loadings_dataset_from_anadata(
        ana_data: AnaData) -> Optional[Tuple[plt.Figure, Union[plt.Axes, List[plt.Axes]]]]:
    """
    Plot niche cluster loadings for each cell.
    :param ana_data: AnaData, the data for analysis.
    :return: None or Tuple[plt.Figure, Union[plt.Axes, List[plt.Axes]]].
    """

    if ana_data.cell_level_niche_cluster_assign is None:
        warning("No cluster assignment data found. Skip niche cluster loadings plot.")
        return None

    nc_scores = cal_nc_scores(cell_level_niche_cluster_assign=ana_data.cell_level_niche_cluster_assign,
                              reverse=ana_data.options.reverse,
                              niche_cluster_score=ana_data.niche_cluster_score)

    return plot_niche_cluster_loadings_dataset(cell_level_niche_cluster_assign=ana_data.cell_level_niche_cluster_assign,
                                               meta_data_df=ana_data.meta_data_df,
                                               nc_scores=nc_scores,
                                               output_file_path=ana_data.options.output)


def plot_niche_cluster_loadings_sample(
        cell_level_niche_cluster_assign: pd.DataFrame,
        meta_data_df: pd.DataFrame,
        nc_scores: np.ndarray,
        spatial_scaling_factor: float = 1.0,
        output_file_path: Optional[Union[str, Path]] = None) -> Optional[List[Tuple[plt.Figure, plt.Axes]]]:
    """
    Plot niche cluster loadings for each cell.
    :param cell_level_niche_cluster_assign: pd.DataFrame, the niche cluster assign data.
    :param meta_data_df: pd.DataFrame, the meta data.
    :param nc_scores: np.ndarray, the score of each niche cluster, default is None.
    :param spatial_scaling_factor: float, the scale factor control the size of spatial-based plots.
    :param output_file_path: Optional[Union[str, Path]], the output file path, default is None.
    :return: None or List[Tuple[plt.Figure, plt.Axes]].
    """

    samples = meta_data_df['Sample'].unique()
    n_niche_cluster = cell_level_niche_cluster_assign.shape[1]
    nc_order = cal_nc_order_index(nc_scores)

    output = []
    for sample in samples:
        sample_df = cell_level_niche_cluster_assign.loc[meta_data_df[meta_data_df['Sample'] == sample].index]
        sample_df = sample_df.join(meta_data_df[['x', 'y']])
        fig_width, fig_height = saptial_figsize(sample_df, scaling_factor=spatial_scaling_factor)
        fig, axes = plt.subplots(nrows=1, ncols=n_niche_cluster, figsize=(fig_width * n_niche_cluster, fig_height))
        for j, c_index in enumerate(nc_order):
            ax = axes[j]  #  there should more than one niche cluster
            scatter = ax.scatter(sample_df['x'],
                                 sample_df['y'],
                                 c=sample_df[f'NicheCluster_{c_index}'],
                                 cmap='Reds',
                                 vmin=0,
                                 vmax=1,
                                 s=4)
            ax.set_title(f'{sample}: niche cluster {c_index}')
            plt.colorbar(scatter)
        fig.tight_layout()
        output.append((fig, axes))
        if output_file_path is not None:
            fig.savefig(f'{output_file_path}/niche_cluster_loadings_{sample}.pdf')
            plt.close(fig)
    return output if len(output) > 0 else None


def plot_niche_cluster_loadings_sample_from_anadata(ana_data: AnaData) -> Optional[List[Tuple[plt.Figure, plt.Axes]]]:
    """
    Plot niche cluster loadings for each cell.
    :param ana_data: AnaData, the data for analysis.
    :return: None or List[Tuple[plt.Figure, plt.Axes]].
    """

    if ana_data.cell_level_niche_cluster_assign is None:
        warning("No cluster assign data found. Skip niche cluster loadings plot.")
        return None

    nc_scores = cal_nc_scores(cell_level_niche_cluster_assign=ana_data.cell_level_niche_cluster_assign,
                              reverse=ana_data.options.reverse,
                              niche_cluster_score=ana_data.niche_cluster_score)

    return plot_niche_cluster_loadings_sample(cell_level_niche_cluster_assign=ana_data.cell_level_niche_cluster_assign,
                                              meta_data_df=ana_data.meta_data_df,
                                              nc_scores=nc_scores,
                                              spatial_scaling_factor=ana_data.options.scale_factor,
                                              output_file_path=ana_data.options.output)


def plot_niche_cluster_loadings(
    ana_data: AnaData
) -> Optional[Union[List[Tuple[plt.Figure, plt.Axes]], Tuple[plt.Figure, Union[plt.Axes, List[plt.Axes]]]]]:
    """
    Plot niche cluster loadings for each cell.
    :param ana_data: AnaData, the data for analysis.
    :return: None or Union[List[Tuple[plt.Figure, plt.Axes]], Tuple[plt.Figure, Union[plt.Axes, List[plt.Axes]]]].
    """
    if hasattr(ana_data.options, 'sample') and ana_data.options.sample:
        return plot_niche_cluster_loadings_sample_from_anadata(ana_data=ana_data)
    else:
        return plot_niche_cluster_loadings_dataset_from_anadata(ana_data=ana_data)


def plot_max_niche_cluster_dataset(
        cell_level_max_niche_cluster: pd.DataFrame,
        meta_data_df: pd.DataFrame,
        nc_scores: np.ndarray,
        output_file_path: Optional[Union[str, Path]] = None) -> Optional[Tuple[plt.Figure, plt.Axes]]:
    """
    Plot the maximum niche cluster for each cell.
    :param cell_level_max_niche_cluster: pd.DataFrame, the maximum niche cluster data.
    :param meta_data_df: pd.DataFrame, the meta data.
    :param nc_scores: Optional[np.ndarray], the score of each niche cluster, default is None.
    :param output_file_path: Optional[Union[str, Path]], the output file path, default is None.
    :return: None or Tuple[plt.Figure, plt.Axes].
    """

    samples = meta_data_df['Sample'].unique()
    n_sample = len(samples)

    # colors
    nc_colors = cal_nc_colors(nc_scores)
    nc_palette = cal_nc_palette(nc_colors)

    fig, axes = plt.subplots(1, n_sample, figsize=(5 * n_sample, 3))
    for i, sample in enumerate(samples):
        ax: Axes = axes[i] if n_sample > 1 else axes  # type: ignore
        sample_df = cell_level_max_niche_cluster.loc[meta_data_df[meta_data_df['Sample'] == sample].index]
        sample_df = sample_df.join(meta_data_df[['x', 'y']])
        sample_df['Niche_Cluster'] = 'niche cluster ' + sample_df['Niche_Cluster'].astype(str)
        sns.scatterplot(data=sample_df,
                        x='x',
                        y='y',
                        hue='Niche_Cluster',
                        hue_order=[f'niche cluster {j}' for j in cal_nc_order_index(nc_scores)],
                        palette=nc_palette,
                        s=10,
                        ax=ax)
        ax.set_title(f'{sample}')
        ax.legend(loc='upper left', bbox_to_anchor=(1, 1))
    fig.tight_layout()
    if output_file_path is not None:
        fig.savefig(f'{output_file_path}/max_niche_cluster.pdf')
        plt.close(fig)
        return None
    else:
        return fig, axes


def plot_max_niche_cluster_dataset_from_anadata(ana_data: AnaData) -> Optional[Tuple[plt.Figure, plt.Axes]]:
    """
    Plot the maximum niche cluster for each cell.
    :param ana_data: AnaData, the data for analysis.
    :return: None or Tuple[plt.Figure, plt.Axes].
    """

    if ana_data.cell_level_max_niche_cluster is None or ana_data.cell_level_niche_cluster_assign is None:
        warning("No cluster assignment data found. Skip max niche cluster plot.")
        return None

    nc_scores = cal_nc_scores(cell_level_niche_cluster_assign=ana_data.cell_level_niche_cluster_assign,
                              reverse=ana_data.options.reverse,
                              niche_cluster_score=ana_data.niche_cluster_score)

    return plot_max_niche_cluster_dataset(cell_level_max_niche_cluster=ana_data.cell_level_max_niche_cluster,
                                          meta_data_df=ana_data.meta_data_df,
                                          nc_scores=nc_scores,
                                          output_file_path=ana_data.options.output)


def plot_max_niche_cluster_sample(
        cell_level_max_niche_cluster: pd.DataFrame,
        meta_data_df: pd.DataFrame,
        nc_scores: np.ndarray,
        output_file_path: Optional[Union[str, Path]] = None) -> Optional[List[Tuple[plt.Figure, plt.Axes]]]:
    """
    Plot the maximum niche cluster for each cell.
    :param cell_level_max_niche_cluster: pd.DataFrame, the maximum niche cluster data.
    :param meta_data_df: pd.DataFrame, the meta data.
    :param nc_scores: np.ndarray, the score of each niche cluster.
    :param output_file_path: Optional[Union[str, Path]], the output file path.
    :return: None or List[Tuple[plt.Figure, plt.Axes]].
    """

    samples = meta_data_df['Sample'].unique()
    n_niche_cluster = len(nc_scores)

    # colors
    nc_colors = cal_nc_colors(nc_scores)
    nc_palette = cal_nc_palette(nc_colors)

    output = []
    for sample in samples:
        sample_df = cell_level_max_niche_cluster.loc[meta_data_df[meta_data_df['Sample'] == sample].index]
        sample_df = sample_df.join(meta_data_df[['x', 'y']])
        sample_df['Niche_Cluster'] = 'niche cluster ' + sample_df['Niche_Cluster'].astype(str)
        fig_width, fig_height = saptial_figsize(sample_df, scaling_factor=1)
        fig, ax = plt.subplots(1, 1, figsize=(fig_width, fig_height))
        sns.scatterplot(data=sample_df,
                        x='x',
                        y='y',
                        hue='Niche_Cluster',
                        hue_order=[f'niche cluster {j}' for j in cal_nc_order_index(nc_scores)],
                        palette=nc_palette,
                        s=10,
                        ax=ax)
        ax.set_title(f'{sample}')
        ax.legend(loc='upper left', bbox_to_anchor=(1, 1))
        fig.tight_layout()
        if output_file_path is not None:
            fig.savefig(f'{output_file_path}/max_niche_cluster_{sample}.pdf')
            plt.close(fig)
        else:
            output.append((fig, ax))
    return output if len(output) > 0 else None


def plot_max_niche_cluster_sample_from_anadata(ana_data: AnaData) -> Optional[List[Tuple[plt.Figure, plt.Axes]]]:
    """
    Plot the maximum niche cluster for each cell.
    :param ana_data: AnaData, the data for analysis.
    :return: None or List[Tuple[plt.Figure, plt.Axes]].
    """

    if ana_data.cell_level_max_niche_cluster is None or ana_data.cell_level_niche_cluster_assign is None:
        warning("No cluster assignment data found. Skip max niche cluster plot.")
        return None

    nc_scores = cal_nc_scores(cell_level_niche_cluster_assign=ana_data.cell_level_niche_cluster_assign,
                              reverse=ana_data.options.reverse,
                              niche_cluster_score=ana_data.niche_cluster_score)

    return plot_max_niche_cluster_sample(cell_level_max_niche_cluster=ana_data.cell_level_max_niche_cluster,
                                         meta_data_df=ana_data.meta_data_df,
                                         nc_scores=nc_scores,
                                         output_file_path=ana_data.options.output)


def plot_max_niche_cluster(
        ana_data: AnaData) -> Optional[Union[List[Tuple[plt.Figure, plt.Axes]], Tuple[plt.Figure, plt.Axes]]]:
    """
    Plot the maximum niche cluster for each cell.
    :param ana_data: AnaData, the data for analysis.
    :return: None or Tuple[plt.Figure, plt.Axes].
    """
    if hasattr(ana_data.options, 'sample') and ana_data.options.sample:
        return plot_max_niche_cluster_sample_from_anadata(ana_data=ana_data)
    else:
        return plot_max_niche_cluster_dataset_from_anadata(ana_data=ana_data)


def plot_niche_cluster_gini(
        intra_cluster_gini_df: pd.DataFrame,
        output_file_path: Optional[Union[str, Path]] = None) -> Optional[Tuple[plt.Figure, plt.Axes]]:
    """
    Plot the Gini coefficient of each niche cluster.
    :param intra_cluster_gini_df: pd.DataFrame, the Gini coefficient of each niche cluster.
    :param output_file_path: Optional[Union[str, Path]], the output file path.
    :return: None or Tuple[plt.Figure, plt.Axes].
    """

    fig, ax = plt.subplots(figsize=(6, 4))
    sns.barplot(data=intra_cluster_gini_df, x='cluster', y='gini', ax=ax)
    ax.set_xlabel('Niche Cluster')
    ax.set_ylabel('Gini coefficient across each cell')
    ax.set_xticklabels(ax.get_xticklabels(), rotation=45, horizontalalignment='right')
    fig.tight_layout()
    if output_file_path is not None:
        fig.savefig(f'{output_file_path}/niche_cluster_gini.pdf')
        plt.close(fig)
        return None
    else:
        return fig, ax


def plot_niche_cluster_gini_from_anadata(ana_data: AnaData) -> Optional[Tuple[plt.Figure, plt.Axes]]:
    """
    Plot the Gini coefficient of each niche cluster.
    :param ana_data: AnaData, the data for analysis.
    :return: None or Tuple[plt.Figure, plt.Axes].
    """
    if ana_data.cell_level_niche_cluster_assign is None:
        warning("No niche cluster assign data found. Skip niche cluster Gini plot.")
        return None

    intra_cluster_gini = ana_data.cell_level_niche_cluster_assign.apply(gini, axis=0).values
    intra_cluster_gini_df = pd.DataFrame(data={
        'gini': intra_cluster_gini,
        'cluster': ana_data.cell_level_niche_cluster_assign.columns
    })
    fig, ax = plt.subplots(figsize=(6, 4))
    sns.barplot(data=intra_cluster_gini_df, x='cluster', y='gini', ax=ax)
    ax.set_xlabel('Niche Cluster')
    ax.set_ylabel('Gini coefficient across each cell')
    ax.set_xticklabels(ax.get_xticklabels(), rotation=45, horizontalalignment='right')
    fig.tight_layout()
    if ana_data.options.output is not None:
        fig.savefig(f'{ana_data.options.output}/niche_cluster_gini.pdf')
        plt.close(fig)
        return None
    else:
        return fig, ax


def niche_cluster_visualization(ana_data: AnaData) -> None:
    """
    All spatial visualization will include here.
    :param ana_data: AnaData, the data for analysis.
    :return: None.
    """

    # 1. plot niche cluster connectivity
    plot_niche_cluster_connectivity_from_anadata(ana_data=ana_data)

    if hasattr(ana_data.options, 'sample') and ana_data.options.sample:
        plot_niche_cluster_connectivity_bysample_from_anadata(ana_data=ana_data)

    # 2. plot niche cluster feature similarity
    plot_graph_niche_cluster_feat_similarity_from_anadata(ana_data=ana_data)

    if hasattr(ana_data.options, 'sample') and ana_data.options.sample:
        plot_graph_niche_cluster_feat_similarity_bysample_from_anadata(ana_data=ana_data)

    plot_heatmap_niche_cluster_feat_similarity_from_anadata(ana_data=ana_data)

    if hasattr(ana_data.options, 'sample') and ana_data.options.sample:
        plot_heatmap_niche_cluster_feat_similarity_by_sample_from_anadata(ana_data=ana_data)

    # 3. share of each cluster
    plot_cluster_proportion_from_anadata(ana_data=ana_data)

<<<<<<< HEAD
    # 3. niche cluster loadings for each cell
    if hasattr(ana_data.options,
               'suppress_niche_cluster_loadings') and ana_data.options.suppress_niche_cluster_loadings:
        info('Skip the niche cluster loadings visualization due to suppression setting.')
=======
    # 4. niche cluster loadings for each cell
    if not hasattr(ana_data.options,
                   'suppress_niche_cluster_loadings') or not ana_data.options.suppress_niche_cluster_loadings:
>>>>>>> a1bc678c
        plot_niche_cluster_loadings(ana_data=ana_data)

    # 5. maximum niche cluster for each cell
    plot_max_niche_cluster(ana_data=ana_data)

    # 6. gini coefficient of each niche cluster
    plot_niche_cluster_gini_from_anadata(ana_data=ana_data)<|MERGE_RESOLUTION|>--- conflicted
+++ resolved
@@ -1081,16 +1081,9 @@
     # 3. share of each cluster
     plot_cluster_proportion_from_anadata(ana_data=ana_data)
 
-<<<<<<< HEAD
-    # 3. niche cluster loadings for each cell
-    if hasattr(ana_data.options,
-               'suppress_niche_cluster_loadings') and ana_data.options.suppress_niche_cluster_loadings:
-        info('Skip the niche cluster loadings visualization due to suppression setting.')
-=======
     # 4. niche cluster loadings for each cell
     if not hasattr(ana_data.options,
                    'suppress_niche_cluster_loadings') or not ana_data.options.suppress_niche_cluster_loadings:
->>>>>>> a1bc678c
         plot_niche_cluster_loadings(ana_data=ana_data)
 
     # 5. maximum niche cluster for each cell
