--- conflicted
+++ resolved
@@ -18,11 +18,7 @@
 from matplotlib.colors import LinearSegmentedColormap, Normalize
 from scipy.spatial import distance
 
-<<<<<<< HEAD
 from ..log import info, warning
-=======
-from ..log import warning, info
->>>>>>> 1e1ce14b
 from .data import AnaData
 from .utils import gini, saptial_figsize
 
