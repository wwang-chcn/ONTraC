from pathlib import Path
from typing import List, Optional, Tuple, Union

import matplotlib as mpl
import networkx as nx
import numpy as np
import pandas as pd
from matplotlib.axes import Axes

mpl.rcParams['pdf.fonttype'] = 42
mpl.rcParams['ps.fonttype'] = 42
mpl.rcParams['font.family'] = 'Arial'

import matplotlib.gridspec as gridspec
import matplotlib.pyplot as plt
import seaborn as sns
from matplotlib.cm import ScalarMappable
from matplotlib.colors import LinearSegmentedColormap, Normalize

from ..log import info, warning
from .data import AnaData
from .utils import gini, saptial_figsize


def plot_niche_cluster_connectivity(
<<<<<<< HEAD
    niche_cluster_connectivity: np.ndarray,
    niche_cluster_score: Optional[np.ndarray] = None,
    reverse: bool = False,
    output_file_path: Optional[Union[str,
                                     Path]] = None) -> Optional[Tuple[plt.Figure, Union[plt.Axes, List[plt.Axes]]]]:
=======
        niche_cluster_connectivity: np.ndarray,
        niche_cluster_score: Optional[np.ndarray] = None,
        niche_cluster_size: Optional[np.ndarray] = None,
        reverse: bool = False,
        output_file_path: Optional[Union[str, Path]] = None) -> Optional[Tuple[plt.Figure, List[plt.Axes]]]:
>>>>>>> 5454eb38
    """
    Plot niche cluster connectivity.
    :param niche_cluster_connectivity: np.ndarray, the connectivity matrix.
    :param niche_cluster_score: Optional[np.ndarray], the score of each niche cluster.
    :param niche_cluster_size: Optional[np.ndarray], the size of each niche cluster.
    :param reverse: bool, whether to reverse the color.
    :param output_file_path: Optional[Union[str, Path]], the output file path.
    :return: None or Tuple[plt.Figure, plt.Axes].
    """

    G = nx.Graph(niche_cluster_connectivity / niche_cluster_connectivity.max())

    # position
    pos = nx.spring_layout(G, seed=42)
    # edges
    edges = G.edges()
    weights = [G[u][v]['weight'] for u, v in edges]
    # node color
    if niche_cluster_score is not None:
        norm = Normalize(vmin=0, vmax=1)
        sm = ScalarMappable(cmap=plt.cm.rainbow, norm=norm)  # type: ignore
        nc_scores = 1 - niche_cluster_score if reverse else niche_cluster_score
        niche_cluster_colors = [sm.to_rgba(nc_scores[n]) for n in G.nodes]
    else:
        niche_cluster_colors = ["#1f78b4"] * niche_cluster_connectivity.shape[0]
<<<<<<< HEAD
=======
    # node size
    if niche_cluster_size is None:
        node_size = 500
    else:
        # rescale the node with size 0 to 200, and the maximum size is 1000
        node_size = (niche_cluster_size / niche_cluster_size.max() * 800 + 200).to_list()
>>>>>>> 5454eb38

    # Create a figure
    ## figwidth
    figwidths = [6]
    if niche_cluster_size is not None:
        figwidths.append(1.5)
    if niche_cluster_score is not None:
        figwidths.append(.5)
    figwidths.append(.5)
    fig = plt.figure(figsize=(sum(figwidths), 6))

    # Create a gridspec with 1 row and 2 columns, with widths of A and B
    axes = []
    gs = gridspec.GridSpec(nrows=1, ncols=len(figwidths), width_ratios=figwidths)
    ax_index = 0
    graph_ax = fig.add_subplot(gs[ax_index])
    axes.append(graph_ax)
    if niche_cluster_size is not None:
        ax_index += 1
        node_size_ax = fig.add_subplot(gs[ax_index])
        axes.append(node_size_ax)
    if niche_cluster_score is not None:
        ax_index += 1
        node_colorbar_ax = fig.add_subplot(gs[ax_index])
        axes.append(node_colorbar_ax)
    ax_index += 1
    edge_colorbar_ax = fig.add_subplot(gs[ax_index])
    axes.append(edge_colorbar_ax)

    # Draw the graph
    nx.draw_networkx_nodes(G=G, pos=pos, node_color=niche_cluster_colors, node_size=node_size, ax=graph_ax)
    nx.draw_networkx_edges(
        G=G,
        pos=pos,
        edge_color=weights,
        alpha=weights,
        width=3.0,
        edge_cmap=plt.cm.Reds,  # type: ignore
        ax=graph_ax,
        node_size=node_size)
    nx.draw_networkx_labels(G, pos, ax=graph_ax)
    graph_ax.axis('off')

    # Draw legend for node size
    if niche_cluster_size is not None:
        ## prepare
        node_size_ax.axis('off')  # hide the
        node_size_legend_num = 5  # TODO: make it become a parameter
        sizes = np.linspace(start=200, stop=1000, num=node_size_legend_num)
        max_niche_cluster_size = niche_cluster_size.values.max()
        magnitude = 10**int(np.floor(np.log10(abs(max_niche_cluster_size))))
        max_label = round(max_niche_cluster_size / magnitude) * magnitude
        labels = [f'{int(x):d}' for x in np.linspace(0, max_label, node_size_legend_num)]
        ## draw legend
        handles = [
            plt.Line2D([0], [0], marker='o', color='w', markerfacecolor='gray', markersize=np.sqrt(size), label=label)
            for size, label in zip(sizes, labels)
        ]
        legend = node_size_ax.legend(handles=handles,
                                     title='Niche cluster size',
                                     loc='center',
                                     frameon=False,
                                     bbox_to_anchor=(0.6, 0.6))
        ## Rotate the title and adjust the position
        title = legend.get_title()
        title.set_rotation(90)
        title.set_verticalalignment('center')  # Align title vertically
        title.set_horizontalalignment('right')  # Align title horizontally
        title.set_position((-70, -60))  # Shift the title slightly to the right

    # Draw the colorbar for nodes
    if niche_cluster_score is not None:
        gradient = np.linspace(0, 1, 1000).reshape(-1, 1)
        node_colorbar_ax.imshow(gradient, aspect='auto', cmap=plt.cm.rainbow)
        node_colorbar_ax.set_xticks([])
        node_colorbar_ax.set_yticks(np.linspace(0, 1000, 5))
        node_colorbar_ax.set_yticklabels(f'{x:.2f}' for x in np.linspace(0, 1, 5))
        node_colorbar_ax.set_ylabel('NT score (nodes)')

    # Draw the colorbar for edges
    colors = [(1, 1, 1, 0), (1, 0, 0, 1)]
    custom_cmap = LinearSegmentedColormap.from_list('custom_cmap', colors)
    gradient = np.linspace(1, 0, 1000).reshape(-1, 1)
    edge_colorbar_ax.imshow(gradient, aspect='auto', cmap=custom_cmap)
    edge_colorbar_ax.set_xticks([])
    edge_colorbar_ax.set_yticks(np.linspace(1000, 0, 5))
    edge_colorbar_ax.set_yticklabels(f'{x:.2f}' for x in np.linspace(0, niche_cluster_connectivity.max(), 5))
    edge_colorbar_ax.set_ylabel('Connectivity (edges)')

    fig.suptitle('Niche cluster connectivity')
    fig.tight_layout()

    if output_file_path is not None:
        fig.savefig(output_file_path, transparent=True)
        plt.close(fig)
        return None
    else:
        return fig, axes


def plot_niche_cluster_connectivity_from_anadata(ana_data: AnaData) -> Optional[Tuple[plt.Figure, List[plt.Axes]]]:
    """
    Plot niche cluster connectivity.
    :param ana_data: AnaData, the data for analysis.
    :return: None or Tuple[plt.Figure, plt.Axes].
    """
    try:
        if ana_data.niche_cluster_connectivity is None:
            warning("No connectivity data found.")
            return None
    except FileNotFoundError as e:
        warning(str(e))
        return None

    if not hasattr(ana_data, 'cell_level_niche_cluster_assign') or ana_data.cell_level_niche_cluster_assign is None:
        niche_cluster_size = np.ones(ana_data.cell_level_niche_cluster_assign.shape[1])
    else:
        niche_cluster_size = ana_data.cell_level_niche_cluster_assign.sum(axis=0)

    output_file_path = f'{ana_data.options.output}/niche_cluster_connectivity.pdf' if ana_data.options.output is not None else None

    return plot_niche_cluster_connectivity(
        niche_cluster_connectivity=ana_data.niche_cluster_connectivity,
        niche_cluster_score=ana_data.niche_cluster_score,
        niche_cluster_size=niche_cluster_size,  # type: ignore
        reverse=ana_data.options.reverse,
        output_file_path=output_file_path)


def plot_niche_cluster_connectivity_bysample_from_anadata(ana_data: AnaData) -> None:
    """
    Plot niche cluster connectivity by sample.
    :param ana_data: AnaData, the data for analysis.
    :return: None.
    """

    for sample in ana_data.meta_data_df['Sample'].unique():

        niche_cluster_connectivity = np.loadtxt(f'{ana_data.options.GNN_dir}/{sample}_out_adj.csv.gz', delimiter=',')

        cell_level_niche_cluster_assign = np.loadtxt(f'{ana_data.options.GNN_dir}/{sample}_s.csv.gz', delimiter=',')
        niche_cluster_size = cell_level_niche_cluster_assign.sum(axis=0)

        output_file_path = f'{ana_data.options.output}/{sample}_cluster_connectivity.pdf'

        plot_niche_cluster_connectivity(niche_cluster_connectivity=niche_cluster_connectivity,
                                        niche_cluster_score=ana_data.niche_cluster_score,
                                        niche_cluster_size=niche_cluster_size,
                                        reverse=ana_data.options.reverse,
                                        output_file_path=output_file_path)


def plot_cluster_proportion(
        niche_cluster_loading: pd.DataFrame,
        niche_cluster_colors: List,
        output_file_path: Optional[Union[str, Path]] = None) -> Optional[Tuple[plt.Figure, plt.Axes]]:
    """
    Plot the proportion of each cluster.
    :param niche_cluster_loading: pd.DataFrame, the loading of each niche cluster.
    :param niche_cluster_colors: List, the color of each niche cluster.
    :param output_file_path: Optional[Union[str, Path]], the output file path.
    :return: None or Tuple[plt.Figure, plt.Axes].
    """

    fig, ax = plt.subplots(figsize=(6, 6))
    ax.pie(niche_cluster_loading,
           labels=[f'Niche cluster {i}' for i in range(niche_cluster_loading.shape[0])],
           colors=niche_cluster_colors,
           autopct='%1.1f%%',
           pctdistance=1.25,
           labeldistance=.6)
    ax.set_title(f'Niche proportions for each niche cluster')
    fig.tight_layout()
    if output_file_path is not None:
        fig.savefig(f'{output_file_path}/niche_cluster_proportion.pdf')
        plt.close(fig)
        return None
    else:
        return fig, ax


def plot_cluster_proportion_from_anadata(ana_data: AnaData) -> Optional[Tuple[plt.Figure, plt.Axes]]:
    """
    Plot the proportion of each cluster.
    :param ana_data: AnaData, the data for analysis.
    :return: None or Tuple[plt.Figure, plt.Axes].
    """
    try:
        if ana_data.niche_level_niche_cluster_assign is None:
            warning("No niche cluster assignment infomation.")
            return None
    except FileNotFoundError as e:
        warning(str(e))
        return None

    # colors
    norm = Normalize(vmin=0, vmax=1)
    sm = ScalarMappable(cmap=plt.cm.rainbow, norm=norm)  # type: ignore
    if ana_data.niche_cluster_score is not None:
        nc_scores = 1 - ana_data.niche_cluster_score if ana_data.options.reverse else ana_data.niche_cluster_score
        niche_cluster_colors = [sm.to_rgba(nc_scores[n]) for n in np.arange(ana_data.niche_cluster_score.shape[0])]
    else:
        niche_cluster_colors = [
            sm.to_rgba(i) for i in np.linspace(0, 1, ana_data.niche_level_niche_cluster_assign.shape[1])
        ]

    # loadings
    niche_cluster_loading = ana_data.niche_level_niche_cluster_assign.sum(axis=0)

    return plot_cluster_proportion(niche_cluster_loading=niche_cluster_loading,
                                   niche_cluster_colors=niche_cluster_colors,
                                   output_file_path=ana_data.options.output)


def plot_niche_cluster_loadings_dataset(
    cell_level_niche_cluster_assign: pd.DataFrame,
    meta_data_df: pd.DataFrame,
    nc_scores: np.ndarray,
    output_file_path: Optional[Union[str,
                                     Path]] = None) -> Optional[Tuple[plt.Figure, Union[plt.Axes, List[plt.Axes]]]]:
    """
    Plot niche cluster loadings for each cell.
    :param cell_level_niche_cluster_assign: pd.DataFrame, the niche cluster assign data.
    :param meta_data_df: pd.DataFrame, the meta data.
    :param nc_scores: np.ndarray, the score of each niche cluster.
    :param output_file_path: Optional[Union[str, Path]], the output file path.
    :return: None or Tuple[plt.Figure, plt.Axes].
    """

    samples = meta_data_df['Sample'].unique()
    n_sample = len(samples)
    n_niche_cluster = cell_level_niche_cluster_assign.shape[1]

    fig, axes = plt.subplots(n_sample, n_niche_cluster, figsize=(3.3 * n_niche_cluster, 3 * n_sample))
    for i, sample in enumerate(samples):
        sample_df = cell_level_niche_cluster_assign.loc[meta_data_df[meta_data_df['Sample'] == sample].index]
        sample_df = sample_df.join(meta_data_df[['x', 'y']])
        for j, c_index in enumerate(nc_scores.argsort()):
            ax = axes[i, j] if n_sample > 1 else axes[j]
            scatter = ax.scatter(sample_df['x'],
                                 sample_df['y'],
                                 c=sample_df[f'NicheCluster_{c_index}'],
                                 cmap='Reds',
                                 vmin=0,
                                 vmax=1,
                                 s=4)
            ax.set_title(f'{sample}: niche cluster {c_index}')
            plt.colorbar(scatter)
    fig.tight_layout()
    if output_file_path is not None:
        fig.savefig(f'{output_file_path}/niche_cluster_loadings.pdf')
        plt.close(fig)
        return None
    else:
        return fig, axes


def plot_niche_cluster_loadings_dataset_from_anadata(
        ana_data: AnaData) -> Optional[Tuple[plt.Figure, Union[plt.Axes, List[plt.Axes]]]]:
    """
    Plot niche cluster loadings for each cell.
    :param ana_data: AnaData, the data for analysis.
    :return: None or Tuple[plt.Figure, Union[plt.Axes, List[plt.Axes]]].
    """

    try:
        if ana_data.cell_type_composition is None or ana_data.cell_level_niche_cluster_assign is None:
            warning("No cell type composition or cluster assign information found.")
            return None
    except FileNotFoundError as e:
        warning(str(e))
        return None

    if ana_data.niche_cluster_score is None:
        info("No niche cluster score found. The niche cluster loadings will be plotted with default color.")
        nc_scores = np.linspace(0, 1, ana_data.cell_level_niche_cluster_assign.shape[1])
    else:
        nc_scores = 1 - ana_data.niche_cluster_score if ana_data.options.reverse else ana_data.niche_cluster_score

    return plot_niche_cluster_loadings_dataset(cell_level_niche_cluster_assign=ana_data.cell_level_niche_cluster_assign,
                                               meta_data_df=ana_data.meta_data_df,
                                               nc_scores=nc_scores,
                                               output_file_path=ana_data.options.output)


def plot_niche_cluster_loadings_sample(
        cell_level_niche_cluster_assign: pd.DataFrame,
        meta_data_df: pd.DataFrame,
        nc_scores: np.ndarray,
        spatial_scaling_factor: float = 1.0,
        output_file_path: Optional[Union[str, Path]] = None) -> Optional[List[Tuple[plt.Figure, plt.Axes]]]:
    """
    Plot niche cluster loadings for each cell.
    :param cell_level_niche_cluster_assign: pd.DataFrame, the niche cluster assign data.
    :param meta_data_df: pd.DataFrame, the meta data.
    :param nc_scores: np.ndarray, the score of each niche cluster.
    :param spatial_scaling_factor: float, the scale factor control the size of spatial-based plots.
    :param output_file_path: Optional[Union[str, Path]], the output file path.
    :return: None or List[Tuple[plt.Figure, plt.Axes]].
    """

    samples = meta_data_df['Sample'].unique()

    output = []
    for sample in samples:
        sample_df = cell_level_niche_cluster_assign.loc[meta_data_df[meta_data_df['Sample'] == sample].index]
        sample_df = sample_df.join(meta_data_df[['x', 'y']])
        fig_width, fig_height = saptial_figsize(sample_df, scaling_factor=spatial_scaling_factor)
        fig, axes = plt.subplots(1, nc_scores.shape[0], figsize=(fig_width * nc_scores.shape[0], fig_height))
        for j, c_index in enumerate(nc_scores.argsort()):
            ax = axes[j]  #  there should more than one niche cluster
            scatter = ax.scatter(sample_df['x'],
                                 sample_df['y'],
                                 c=sample_df[f'NicheCluster_{c_index}'],
                                 cmap='Reds',
                                 vmin=0,
                                 vmax=1,
                                 s=4)
            ax.set_title(f'{sample}: niche cluster {c_index}')
            plt.colorbar(scatter)
        fig.tight_layout()
        output.append((fig, axes))
        if output_file_path is not None:
            fig.savefig(f'{output_file_path}/niche_cluster_loadings_{sample}.pdf')
            plt.close(fig)
    return output if len(output) > 0 else None


def plot_niche_cluster_loadings_sample_from_anadata(ana_data: AnaData) -> Optional[List[Tuple[plt.Figure, plt.Axes]]]:
    """
    Plot niche cluster loadings for each cell.
    :param ana_data: AnaData, the data for analysis.
    :return: None or List[Tuple[plt.Figure, plt.Axes]].
    """

    try:
        if ana_data.niche_cluster_score is None or ana_data.cell_type_composition is None or ana_data.cell_level_niche_cluster_assign is None:
            warning("No niche cluster score, cell type composition or cluster assign data found.")
            return None
    except FileNotFoundError as e:
        warning(str(e))
        return None

    if ana_data.niche_cluster_score is None:
        info("No niche cluster score found. The niche cluster loadings will be plotted with default color.")
        nc_scores = np.linspace(0, 1, ana_data.cell_level_niche_cluster_assign.shape[1])
    else:
        nc_scores = 1 - ana_data.niche_cluster_score if ana_data.options.reverse else ana_data.niche_cluster_score

    return plot_niche_cluster_loadings_sample(cell_level_niche_cluster_assign=ana_data.cell_level_niche_cluster_assign,
                                              meta_data_df=ana_data.meta_data_df,
                                              nc_scores=nc_scores,
                                              spatial_scaling_factor=ana_data.options.scale_factor,
                                              output_file_path=ana_data.options.output)


def plot_niche_cluster_loadings(
    ana_data: AnaData
) -> Optional[Union[List[Tuple[plt.Figure, plt.Axes]], Tuple[plt.Figure, Union[plt.Axes, List[plt.Axes]]]]]:
    """
    Plot niche cluster loadings for each cell.
    :param ana_data: AnaData, the data for analysis.
    :return: None or Union[List[Tuple[plt.Figure, plt.Axes]], Tuple[plt.Figure, Union[plt.Axes, List[plt.Axes]]]].
    """
    if hasattr(ana_data.options, 'sample') and ana_data.options.sample:
        return plot_niche_cluster_loadings_sample_from_anadata(ana_data=ana_data)
    else:
        return plot_niche_cluster_loadings_dataset_from_anadata(ana_data=ana_data)


def plot_max_niche_cluster_dataset(
        cell_level_max_niche_cluster: pd.DataFrame,
        meta_data_df: pd.DataFrame,
        nc_scores: np.ndarray,
        output_file_path: Optional[Union[str, Path]] = None) -> Optional[Tuple[plt.Figure, plt.Axes]]:
    """
    Plot the maximum niche cluster for each cell.
    :param cell_level_max_niche_cluster: pd.DataFrame, the maximum niche cluster data.
    :param meta_data_df: pd.DataFrame, the meta data.
    :param nc_scores: np.ndarray, the score of each niche cluster.
    :param output_file_path: Optional[Union[str, Path]], the output file path.
    :return: None or Tuple[plt.Figure, plt.Axes].
    """

    samples = meta_data_df['Sample'].unique()
    n_sample = len(samples)
    n_niche_cluster = len(nc_scores)

    # colors
    norm = Normalize(vmin=0, vmax=1)
    sm = ScalarMappable(cmap=plt.cm.rainbow, norm=norm)  # type: ignore
    niche_cluster_colors = [sm.to_rgba(nc_scores[n]) for n in np.arange(n_niche_cluster)]
    palette = {f'niche cluster {i}': niche_cluster_colors[i] for i in range(n_niche_cluster)}

    fig, axes = plt.subplots(1, n_sample, figsize=(5 * n_sample, 3))
    for i, sample in enumerate(samples):
        ax: Axes = axes[i] if n_sample > 1 else axes  # type: ignore
        sample_df = cell_level_max_niche_cluster.loc[meta_data_df[meta_data_df['Sample'] == sample].index]
        sample_df = sample_df.join(meta_data_df[['x', 'y']])
        sample_df['Niche_Cluster'] = 'niche cluster ' + sample_df['Niche_Cluster'].astype(str)
        sns.scatterplot(data=sample_df,
                        x='x',
                        y='y',
                        hue='Niche_Cluster',
                        hue_order=[f'niche cluster {j}' for j in nc_scores.argsort()],
                        palette=palette,
                        s=10,
                        ax=ax)
        ax.set_title(f'{sample}')
        ax.legend(loc='upper left', bbox_to_anchor=(1, 1))
    fig.tight_layout()
    if output_file_path is not None:
        fig.savefig(f'{output_file_path}/max_niche_cluster.pdf')
        plt.close(fig)
        return None
    else:
        return fig, axes


def plot_max_niche_cluster_dataset_from_anadata(ana_data: AnaData) -> Optional[Tuple[plt.Figure, plt.Axes]]:
    """
    Plot the maximum niche cluster for each cell.
    :param ana_data: AnaData, the data for analysis.
    :return: None or Tuple[plt.Figure, plt.Axes].
    """

    try:
        if ana_data.cell_type_composition is None or ana_data.cell_level_max_niche_cluster is None:
            warning("No cell type composition or max niche cluster data found.")
            return None
    except FileNotFoundError as e:
        warning(str(e))
        return None

    if ana_data.niche_cluster_score is None:
        info("No niche cluster score found. The niche cluster loadings will be plotted with default color.")
        nc_scores = np.linspace(0, 1, ana_data.cell_level_niche_cluster_assign.shape[1])
    else:
        nc_scores = 1 - ana_data.niche_cluster_score if ana_data.options.reverse else ana_data.niche_cluster_score

    return plot_max_niche_cluster_dataset(cell_level_max_niche_cluster=ana_data.cell_level_max_niche_cluster,
                                          meta_data_df=ana_data.meta_data_df,
                                          nc_scores=nc_scores,
                                          output_file_path=ana_data.options.output)


def plot_max_niche_cluster_sample(
        cell_level_max_niche_cluster: pd.DataFrame,
        meta_data_df: pd.DataFrame,
        nc_scores: np.ndarray,
        output_file_path: Optional[Union[str, Path]] = None) -> Optional[List[Tuple[plt.Figure, plt.Axes]]]:
    """
    Plot the maximum niche cluster for each cell.
    :param cell_level_max_niche_cluster: pd.DataFrame, the maximum niche cluster data.
    :param meta_data_df: pd.DataFrame, the meta data.
    :param nc_scores: np.ndarray, the score of each niche cluster.
    :param output_file_path: Optional[Union[str, Path]], the output file path.
    :return: None or List[Tuple[plt.Figure, plt.Axes]].
    """

    samples = meta_data_df['Sample'].unique()
    n_niche_cluster = len(nc_scores)

    # colors
    norm = Normalize(vmin=0, vmax=1)
    sm = ScalarMappable(cmap=plt.cm.rainbow, norm=norm)  # type: ignore
    niche_cluster_colors = [sm.to_rgba(nc_scores[n]) for n in np.arange(n_niche_cluster)]
    palette = {f'niche cluster {i}': niche_cluster_colors[i] for i in range(n_niche_cluster)}

    output = []
    for sample in samples:
        sample_df = cell_level_max_niche_cluster.loc[meta_data_df[meta_data_df['Sample'] == sample].index]
        sample_df = sample_df.join(meta_data_df[['x', 'y']])
        sample_df['Niche_Cluster'] = 'niche cluster ' + sample_df['Niche_Cluster'].astype(str)
        fig_width, fig_height = saptial_figsize(sample_df, scaling_factor=1)
        fig, ax = plt.subplots(1, 1, figsize=(fig_width, fig_height))
        sns.scatterplot(data=sample_df,
                        x='x',
                        y='y',
                        hue='Niche_Cluster',
                        hue_order=[f'niche cluster {j}' for j in nc_scores.argsort()],
                        palette=palette,
                        s=10,
                        ax=ax)
        ax.set_title(f'{sample}')
        ax.legend(loc='upper left', bbox_to_anchor=(1, 1))
        fig.tight_layout()
        if output_file_path is not None:
            fig.savefig(f'{output_file_path}/max_niche_cluster_{sample}.pdf')
            plt.close(fig)
        else:
            output.append((fig, ax))
    return output if len(output) > 0 else None


def plot_max_niche_cluster_sample_from_anadata(ana_data: AnaData) -> Optional[List[Tuple[plt.Figure, plt.Axes]]]:
    """
    Plot the maximum niche cluster for each cell.
    :param ana_data: AnaData, the data for analysis.
    :return: None or List[Tuple[plt.Figure, plt.Axes]].
    """

    try:
        if ana_data.cell_type_composition is None or ana_data.cell_level_max_niche_cluster is None:
            warning("No cell type composition or max niche cluster data found.")
            return None
    except FileNotFoundError as e:
        warning(str(e))
        return None

    if ana_data.niche_cluster_score is None:
        info("No niche cluster score found. The niche cluster loadings will be plotted with default color.")
        nc_scores = np.linspace(0, 1, ana_data.cell_level_niche_cluster_assign.shape[1])
    else:
        nc_scores = 1 - ana_data.niche_cluster_score if ana_data.options.reverse else ana_data.niche_cluster_score

    return plot_max_niche_cluster_sample(cell_level_max_niche_cluster=ana_data.cell_level_max_niche_cluster,
                                         meta_data_df=ana_data.meta_data_df,
                                         nc_scores=nc_scores,
                                         output_file_path=ana_data.options.output)


def plot_max_niche_cluster(
        ana_data: AnaData) -> Optional[Union[List[Tuple[plt.Figure, plt.Axes]], Tuple[plt.Figure, plt.Axes]]]:
    """
    Plot the maximum niche cluster for each cell.
    :param ana_data: AnaData, the data for analysis.
    :return: None or Tuple[plt.Figure, plt.Axes].
    """
    if hasattr(ana_data.options, 'sample') and ana_data.options.sample:
        return plot_max_niche_cluster_sample_from_anadata(ana_data=ana_data)
    else:
        return plot_max_niche_cluster_dataset_from_anadata(ana_data=ana_data)


def plot_niche_cluster_gini(
        intra_cluster_gini_df: pd.DataFrame,
        output_file_path: Optional[Union[str, Path]] = None) -> Optional[Tuple[plt.Figure, plt.Axes]]:
    """
    Plot the Gini coefficient of each niche cluster.
    :param intra_cluster_gini_df: pd.DataFrame, the Gini coefficient of each niche cluster.
    :param output_file_path: Optional[Union[str, Path]], the output file path.
    :return: None or Tuple[plt.Figure, plt.Axes].
    """

    fig, ax = plt.subplots(figsize=(6, 4))
    sns.barplot(data=intra_cluster_gini_df, x='cluster', y='gini', ax=ax)
    ax.set_xlabel('Niche Cluster')
    ax.set_ylabel('Gini coefficient across each cell')
    ax.set_xticklabels(ax.get_xticklabels(), rotation=45, horizontalalignment='right')
    fig.tight_layout()
    if output_file_path is not None:
        fig.savefig(f'{output_file_path}/niche_cluster_gini.pdf')
        plt.close(fig)
        return None
    else:
        return fig, ax


def plot_niche_cluster_gini_from_anadata(ana_data: AnaData) -> Optional[Tuple[plt.Figure, plt.Axes]]:
    """
    Plot the Gini coefficient of each niche cluster.
    :param ana_data: AnaData, the data for analysis.
    :return: None or Tuple[plt.Figure, plt.Axes].
    """
    try:
        if ana_data.cell_level_niche_cluster_assign is None:
            warning("No niche cluster assign data found.")
            return None
    except FileNotFoundError as e:
        warning(str(e))
        return None
    intra_cluster_gini = ana_data.cell_level_niche_cluster_assign.apply(gini, axis=0).values
    intra_cluster_gini_df = pd.DataFrame(data={
        'gini': intra_cluster_gini,
        'cluster': ana_data.cell_level_niche_cluster_assign.columns
    })
    fig, ax = plt.subplots(figsize=(6, 4))
    sns.barplot(data=intra_cluster_gini_df, x='cluster', y='gini', ax=ax)
    ax.set_xlabel('Niche Cluster')
    ax.set_ylabel('Gini coefficient across each cell')
    ax.set_xticklabels(ax.get_xticklabels(), rotation=45, horizontalalignment='right')
    fig.tight_layout()
    if ana_data.options.output is not None:
        fig.savefig(f'{ana_data.options.output}/niche_cluster_gini.pdf')
        plt.close(fig)
        return None
    else:
        return fig, ax


def niche_cluster_visualization(ana_data: AnaData) -> None:
    """
    All spatial visualization will include here.
    :param ana_data: AnaData, the data for analysis.
    :return: None.
    """

    # 1. plot niche cluster connectivity
    plot_niche_cluster_connectivity_from_anadata(ana_data=ana_data)

    if hasattr(ana_data.options, 'sample') and ana_data.options.sample:
        plot_niche_cluster_connectivity_bysample_from_anadata(ana_data=ana_data)

    # 2. share of each cluster
    plot_cluster_proportion_from_anadata(ana_data=ana_data)

    # 3. niche cluster loadings for each cell
    if hasattr(ana_data.options,
               'suppress_niche_cluster_loadings') and ana_data.options.suppress_niche_cluster_loadings:
        info('Skip the niche cluster loadings visualization due to suppression setting.')
        plot_niche_cluster_loadings(ana_data=ana_data)

    # 4. maximum niche cluster for each cell
    plot_max_niche_cluster(ana_data=ana_data)

    # 5. gini coefficient of each niche cluster
    plot_niche_cluster_gini_from_anadata(ana_data=ana_data)<|MERGE_RESOLUTION|>--- conflicted
+++ resolved
@@ -23,19 +23,11 @@
 
 
 def plot_niche_cluster_connectivity(
-<<<<<<< HEAD
-    niche_cluster_connectivity: np.ndarray,
-    niche_cluster_score: Optional[np.ndarray] = None,
-    reverse: bool = False,
-    output_file_path: Optional[Union[str,
-                                     Path]] = None) -> Optional[Tuple[plt.Figure, Union[plt.Axes, List[plt.Axes]]]]:
-=======
         niche_cluster_connectivity: np.ndarray,
         niche_cluster_score: Optional[np.ndarray] = None,
         niche_cluster_size: Optional[np.ndarray] = None,
         reverse: bool = False,
         output_file_path: Optional[Union[str, Path]] = None) -> Optional[Tuple[plt.Figure, List[plt.Axes]]]:
->>>>>>> 5454eb38
     """
     Plot niche cluster connectivity.
     :param niche_cluster_connectivity: np.ndarray, the connectivity matrix.
@@ -61,15 +53,12 @@
         niche_cluster_colors = [sm.to_rgba(nc_scores[n]) for n in G.nodes]
     else:
         niche_cluster_colors = ["#1f78b4"] * niche_cluster_connectivity.shape[0]
-<<<<<<< HEAD
-=======
     # node size
     if niche_cluster_size is None:
         node_size = 500
     else:
         # rescale the node with size 0 to 200, and the maximum size is 1000
         node_size = (niche_cluster_size / niche_cluster_size.max() * 800 + 200).to_list()
->>>>>>> 5454eb38
 
     # Create a figure
     ## figwidth
