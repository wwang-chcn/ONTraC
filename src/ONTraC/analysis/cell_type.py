--- conflicted
+++ resolved
@@ -387,20 +387,11 @@
         cell_type_dis_df.to_csv(f'{ana_data.options.output}/cell_type_dis_in_niche_clusters.csv', index=False)
 
     # nc_order
-<<<<<<< HEAD
-    if ana_data.niche_cluster_score is None:
-        info("No niche cluster scores found. Use the original order.")
-    else:
-        nc_scores = 1 - ana_data.niche_cluster_score if ana_data.options.reverse else ana_data.niche_cluster_score
-        nc_order = [f'NicheCluster_{x}' for x in nc_scores.argsort()]
-        cell_type_dis_df = cell_type_dis_df.loc[nc_order]
-=======
     nc_scores = cal_nc_scores(cell_level_niche_cluster_assign=ana_data.cell_level_niche_cluster_assign,
                               reverse=ana_data.options.reverse,
                               niche_cluster_score=ana_data.niche_cluster_score)
     nc_order = [f'NicheCluster_{x}' for x in nc_scores.argsort()]
     cell_type_dis_df = cell_type_dis_df.loc[nc_order]
->>>>>>> 566be8db
 
     return plot_cell_type_loading_in_niche_clusters(cell_type_dis_df=cell_type_dis_df,
                                                     output_file_path=ana_data.options.output)
@@ -457,21 +448,12 @@
         cell_type_dis_df.to_csv(f'{ana_data.options.output}/cell_type_dis_in_niche_clusters.csv', index=False)
 
     # nc_order
-<<<<<<< HEAD
-    if ana_data.niche_cluster_score is None:
-        info("No niche cluster scores found. Use the original order.")
-    else:
-        nc_scores = 1 - ana_data.niche_cluster_score if ana_data.options.reverse else ana_data.niche_cluster_score
-        nc_order = [f'NicheCluster_{x}' for x in nc_scores.argsort()]
-        cell_type_dis_df = cell_type_dis_df.loc[nc_order]
-=======
     nc_scores = cal_nc_scores(cell_level_niche_cluster_assign=ana_data.cell_level_niche_cluster_assign,
                               reverse=ana_data.options.reverse,
                               niche_cluster_score=ana_data.niche_cluster_score)
     nc_order = [f'NicheCluster_{x.split()[-1]}' for x in cal_nc_order(cal_nc_order_index(nc_scores))]
     # cell type distribution dataframe
     cell_type_dis_df = cell_type_dis_df.loc[nc_order]
->>>>>>> 566be8db
 
     return plot_cell_type_com_in_niche_clusters(cell_type_dis_df=cell_type_dis_df,
                                                 output_file_path=ana_data.options.output)
@@ -528,21 +510,12 @@
         cell_type_dis_df.to_csv(f'{ana_data.options.output}/cell_type_dis_in_niche_clusters.csv', index=False)
 
     # nc_order
-<<<<<<< HEAD
-    if ana_data.niche_cluster_score is None:
-        info("No niche cluster scores found. Use the original order.")
-    else:
-        nc_scores = 1 - ana_data.niche_cluster_score if ana_data.options.reverse else ana_data.niche_cluster_score
-        nc_order = [f'NicheCluster_{x}' for x in nc_scores.argsort()]
-        cell_type_dis_df = cell_type_dis_df.loc[nc_order]
-=======
     nc_scores = cal_nc_scores(cell_level_niche_cluster_assign=ana_data.cell_level_niche_cluster_assign,
                               reverse=ana_data.options.reverse,
                               niche_cluster_score=ana_data.niche_cluster_score)
     nc_order = [f'NicheCluster_{x.split()[-1]}' for x in cal_nc_order(cal_nc_order_index(nc_scores))]
     # cell type distribution dataframe
     cell_type_dis_df = cell_type_dis_df.loc[nc_order]
->>>>>>> 566be8db
 
     return plot_cell_type_dis_across_niche_cluster(cell_type_dis_df=cell_type_dis_df,
                                                output_file_path=ana_data.options.output)
@@ -555,20 +528,6 @@
     :return: None.
     """
 
-<<<<<<< HEAD
-    try:
-        if ana_data.cell_level_niche_cluster_assign is None:
-            warning("No niche cluster assign data found.")
-            return None
-        if ana_data.cell_type_codes is None:
-            warning("No cell type data found.")
-            return None
-        if ana_data.cell_type_coding is None:
-            warning("No cell type coding data found.")
-            return None
-    except FileNotFoundError as e:
-        warning(str(e))
-=======
     if ana_data.cell_level_niche_cluster_assign is None:
         warning("No niche cluster assign data found.")
         return None
@@ -577,7 +536,6 @@
         return None
     if ana_data.niche_cluster_score is None:
         warning("No niche cluster scores data found.")
->>>>>>> 566be8db
         return None
 
     # calculate cell type distribution in each niche cluster
@@ -590,19 +548,12 @@
         cell_type_dis_df.to_csv(f'{ana_data.options.output}/cell_type_dis_in_niche_clusters.csv', index=False)
 
     # nc_order
-<<<<<<< HEAD
-    if ana_data.niche_cluster_score is not None:
-        nc_scores = 1 - ana_data.niche_cluster_score if ana_data.options.reverse else ana_data.niche_cluster_score
-        nc_order = [f'NicheCluster_{x}' for x in nc_scores.argsort()]
-        cell_type_dis_df = cell_type_dis_df.loc[nc_order]
-=======
     nc_scores = cal_nc_scores(cell_level_niche_cluster_assign=ana_data.cell_level_niche_cluster_assign,
                               reverse=ana_data.options.reverse,
                               niche_cluster_score=ana_data.niche_cluster_score)
     nc_order = [f'NicheCluster_{x.split()[-1]}' for x in cal_nc_order(cal_nc_order_index(nc_scores))]
     # cell type distribution dataframe
     cell_type_dis_df = cell_type_dis_df.loc[nc_order]
->>>>>>> 566be8db
 
     plot_cell_type_loading_in_niche_clusters(cell_type_dis_df=cell_type_dis_df,
                                              output_file_path=ana_data.options.output)
