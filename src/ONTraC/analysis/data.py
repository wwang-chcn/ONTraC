--- conflicted
+++ resolved
@@ -1,20 +1,12 @@
 import os
 from optparse import Values
-<<<<<<< HEAD
-from typing import Dict, Optional, Union
-=======
 from typing import Dict, Optional
->>>>>>> 566be8db
 
 import numpy as np
 import pandas as pd
 from pandas import DataFrame
 
-<<<<<<< HEAD
-from ..log import info, warning
-=======
 from ..log import warning
->>>>>>> 566be8db
 from ..utils import get_meta_data_file, get_rel_params, read_yaml_file
 
 
@@ -333,7 +325,6 @@
         return NTScore_df.loc[self.meta_data_df.index]
 
     @property
-<<<<<<< HEAD
     def adjust_cell_type_composition(self) -> DataFrame:
         if not self.options.embedding_adjust:
             warning('The embedding adjust is not enabled. Skip the adjust cell type composition loading.')
@@ -353,14 +344,9 @@
         return self._ct_embedding
 
     @property
-    def NT_score(self) -> DataFrame:
-        if not hasattr(self, '_NT_score'):
-            self._load_NT_score()
-=======
     def NT_score(self) -> Optional[DataFrame]:
         if not hasattr(self, '_NT_score') or self._NT_score is None: # type: ignore
             self._NT_score = self._load_NT_score()
->>>>>>> 566be8db
         return self._NT_score
 
     @property
@@ -371,12 +357,7 @@
 
     @property
     def niche_cluster_score(self) -> Optional[np.ndarray]:
-<<<<<<< HEAD
-        if not hasattr(self, '_niche_cluster_score'):
-            # FileNotFoundError will be raised if the file does not exist
-=======
         if not hasattr(self, '_niche_cluster_score') or self._niche_cluster_score is None:  # type: ignore
->>>>>>> 566be8db
             self._niche_cluster_score = load_niche_cluster_score(self.options)
         return self._niche_cluster_score
 
