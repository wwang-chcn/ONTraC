from typing import List, Optional, Tuple, Union

import matplotlib as mpl
import numpy as np

mpl.rcParams['pdf.fonttype'] = 42
mpl.rcParams['ps.fonttype'] = 42
mpl.rcParams['font.family'] = 'Arial'
import matplotlib.pyplot as plt

from ..log import debug, info, warning
from .data import AnaData
from .utils import saptial_figsize


def plot_cell_type_composition_dataset(ana_data: AnaData) -> Optional[Tuple[plt.Figure, plt.Axes]]:
    """
    Plot spatial distribution of cell type composition.
    :param ana_data: AnaData, the data for analysis.
    :return: None or Tuple[plt.Figure, plt.Axes].
    """

    try:
        if ana_data.cell_type_composition is None or ana_data.cell_type_codes is None:
            warning("No cell type composition data found.")
            return None
    except FileNotFoundError as e:
        warning(str(e))
        return None

    samples: List[str] = ana_data.cell_type_composition['Sample'].unique().tolist()
    cell_types: List[str] = ana_data.cell_type_codes['Cell_Type'].tolist()

    M, N = len(samples), len(cell_types)
    fig, axes = plt.subplots(M, N, figsize=(3.5 * N, 3 * M))
    for i, sample in enumerate(samples):
        sample_df = ana_data.cell_type_composition.loc[ana_data.cell_type_composition['Sample'] == sample]
        sample_df = sample_df.join(ana_data.meta_data[['x', 'y']])
        for j, cell_type in enumerate(cell_types):
            ax = axes[i, j] if M > 1 else axes[j]
            scatter = ax.scatter(sample_df['x'],
                                 sample_df['y'],
                                 c=sample_df[cell_type],
                                 cmap='Reds',
                                 vmin=0,
                                 vmax=1,
                                 s=1)
            ax.set_xticks([])
            ax.set_yticks([])
            plt.colorbar(scatter)
            ax.set_title(f"{sample} {cell_type}")

    fig.tight_layout()
    if ana_data.options.output is not None:
<<<<<<< HEAD
        fig.savefig(f'{ana_data.options.output}/cell_type_composition.pdf', transparent=True)
=======
        fig.savefig(f'{ana_data.options.output}/cell_type_compostion.pdf', transparent=True)
        plt.close(fig)
>>>>>>> d6d7d85f
        return None
    else:
        return fig, axes


def plot_cell_type_composition_sample(ana_data: AnaData) -> Optional[List[Tuple[plt.Figure, plt.Axes]]]:
    """
    Plot spatial distribution of cell type composition.
    :param ana_data: AnaData, the data for analysis.
    :return: None or Tuple[plt.Figure, plt.Axes].
    """

    try:
        if ana_data.cell_type_composition is None or ana_data.cell_type_codes is None:
            warning("No cell type composition data found.")
            return None
    except FileNotFoundError as e:
        warning(str(e))
        return None

    samples: List[str] = ana_data.cell_type_composition['Sample'].unique().tolist()
    cell_types: List[str] = ana_data.cell_type_codes['Cell_Type'].tolist()

    output = []
    N = len(cell_types)
    for sample in samples:
        sample_df = ana_data.cell_type_composition.loc[ana_data.cell_type_composition['Sample'] == sample]
        sample_df = sample_df.join(ana_data.meta_data[['x', 'y']])
        fig_width, fig_height = saptial_figsize(sample_df, scale_factor=ana_data.options.scale_factor)
        fig, axes = plt.subplots(1, N, figsize=(fig_width * N, fig_height))
        for j, cell_type in enumerate(cell_types):
            ax = axes[j]  # At least two cell types are required, checked at original data loading.
            scatter = ax.scatter(sample_df['x'],
                                 sample_df['y'],
                                 c=sample_df[cell_type],
                                 cmap='Reds',
                                 vmin=0,
                                 vmax=1,
                                 s=1)
            ax.set_xticks([])
            ax.set_yticks([])
            plt.colorbar(scatter)
            ax.set_title(f"{sample} {cell_type}")
        fig.tight_layout()
        if ana_data.options.output is not None:
            fig.savefig(f'{ana_data.options.output}/{sample}_cell_type_composition.pdf', transparent=True)
            plt.close(fig)
        else:
            output.append((fig, axes))

    return output if len(output) > 0 else None


def plot_cell_type_composition(
        ana_data: AnaData) -> Optional[Union[List[Tuple[plt.Figure, plt.Axes]], Tuple[plt.Figure, plt.Axes]]]:
    """
    Plot spatial distribution of cell type composition.
    :param ana_data: AnaData, the data for analysis.
    :return: None or Tuple[plt.Figure, plt.Axes].
    """

    if hasattr(ana_data.options, 'sample') and ana_data.options.sample:
        return plot_cell_type_composition_sample(ana_data=ana_data)
    else:
        return plot_cell_type_composition_dataset(ana_data=ana_data)


def plot_adjust_cell_type_composition_dataset(ana_data: AnaData) -> Optional[Tuple[plt.Figure, plt.Axes]]:
    """
    Plot spatial distribution of adjusted cell type composition.
    :param ana_data: AnaData, the data for analysis.
    :return: None or Tuple[plt.Figure, plt.Axes]
    """

    try:
        if ana_data.adjust_cell_type_composition is None or ana_data.cell_type_codes is None:
            warning("No adjusted cell type composition data found.")
            return None
    except FileNotFoundError as e:
        warning(str(e))
        return None

    samples: List[str] = ana_data.adjust_cell_type_composition['Sample'].unique().tolist()
    cell_types: List[str] = ana_data.cell_type_codes['Cell_Type'].tolist()

    M, N = len(samples), len(cell_types)
    fig, axes = plt.subplots(M, N, figsize=(3.5 * N, 3 * M))
    for i, sample in enumerate(samples):
        sample_df = ana_data.adjust_cell_type_composition.loc[ana_data.adjust_cell_type_composition['Sample'] == sample]
        sample_df = sample_df.join(ana_data.meta_data[['x', 'y']])
        for j, cell_type in enumerate(cell_types):
            ax = axes[i, j] if M > 1 else axes[j]
            scatter = ax.scatter(sample_df['x'],
                                 sample_df['y'],
                                 c=sample_df[cell_type],
                                 cmap='Reds',
                                 vmin=0,
                                 vmax=1,
                                 s=1)
            ax.set_xticks([])
            ax.set_yticks([])
            plt.colorbar(scatter)
            ax.set_title(f"{sample} {cell_type}")

    fig.tight_layout()
    if ana_data.options.output is not None:
        fig.savefig(f'{ana_data.options.output}/adjust_cell_type_composition.pdf', transparent=True)
        return None
    else:
        return fig, axes


def plot_adjust_cell_type_composition_sample(ana_data: AnaData) -> Optional[List[Tuple[plt.Figure, plt.Axes]]]:
    """
    Plot spatial distribution of adjusted cell type composition.
    :param ana_data: AnaData, the data for analysis.
    :return: None or Tuple[plt.Figure, plt.Axes]
    """

    try:
        if ana_data.adjust_cell_type_composition is None or ana_data.cell_type_codes is None:
            warning("No adjusted cell type composition data found.")
            return None
    except FileNotFoundError as e:
        warning(str(e))
        return None

    samples: List[str] = ana_data.adjust_cell_type_composition['Sample'].unique().tolist()
    cell_types: List[str] = ana_data.cell_type_codes['Cell_Type'].tolist()

    output = []
    N = len(cell_types)
    for sample in samples:
        fig, axes = plt.subplots(1, N, figsize=(3.5 * N, 3))
        sample_df = ana_data.adjust_cell_type_composition.loc[ana_data.adjust_cell_type_composition['Sample'] == sample]
        sample_df = sample_df.join(ana_data.meta_data[['x', 'y']])
        for j, cell_type in enumerate(cell_types):
            ax = axes[j]  # At least two cell types are required, checked at original data loading.
            scatter = ax.scatter(sample_df['x'],
                                 sample_df['y'],
                                 c=sample_df[cell_type],
                                 cmap='Reds',
                                 vmin=0,
                                 vmax=1,
                                 s=1)
            ax.set_xticks([])
            ax.set_yticks([])
            plt.colorbar(scatter)
            ax.set_title(f"{sample} {cell_type}")
        fig.tight_layout()
        if ana_data.options.output is not None:
            fig.savefig(f'{ana_data.options.output}/{sample}_adjust_cell_type_composition.pdf', transparent=True)
            plt.close(fig)
        else:
            output.append((fig, axes))

    return output if len(output) > 0 else None


def plot_adjust_cell_type_composition(
        ana_data: AnaData) -> Optional[Union[List[Tuple[plt.Figure, plt.Axes]], Tuple[plt.Figure, plt.Axes]]]:
    """
    Plot spatial distribution of adjusted cell type composition.
    :param ana_data: AnaData, the data for analysis.
    """

    if hasattr(ana_data.options, 'sample') and ana_data.options.sample:
        return plot_adjust_cell_type_composition_sample(ana_data=ana_data)
    else:
        return plot_adjust_cell_type_composition_dataset(ana_data=ana_data)


def plot_niche_NT_score_dataset(ana_data: AnaData) -> Optional[Tuple[plt.Figure, plt.Axes]]:
    """
    Plot spatial distribution of niche NT score.
    :param ana_data: AnaData, the data for analysis.
    :return: None or Tuple[plt.Figure, plt.Axes].
    """

    samples: List[str] = ana_data.NT_score['Sample'].unique().tolist()

    try:
        if 'Niche_NTScore' not in ana_data.NT_score.columns:
            warning("Niche_NTScore not found in the NT score data.")
            return None
    except FileNotFoundError as e:
        warning(str(e))
        return None

    N = len(samples)
    fig, axes = plt.subplots(1, N, figsize=(3.5 * N, 3))
    for i, sample in enumerate(samples):
        sample_df = ana_data.NT_score.loc[ana_data.NT_score['Sample'] == sample]
        ax = axes[i] if N > 1 else axes
        NT_score = sample_df['Niche_NTScore'] if not ana_data.options.reverse else 1 - sample_df['Niche_NTScore']
        scatter = ax.scatter(sample_df['x'], sample_df['y'], c=NT_score, cmap='rainbow', vmin=0, vmax=1, s=1)
        ax.set_xticks([])
        ax.set_yticks([])
        plt.colorbar(scatter)
        ax.set_title(f"{sample} Niche-level NT Score")

    fig.tight_layout()
    if ana_data.options.output is not None:
        fig.savefig(f'{ana_data.options.output}/niche_NT_score.pdf', transparent=True)
        plt.close(fig)
        return None
    else:
        return fig, axes


def plot_niche_NT_score_sample(ana_data: AnaData) -> Optional[List[Tuple[plt.Figure, plt.Axes]]]:
    """
    Plot spatial distribution of niche NT score.
    :param ana_data: AnaData, the data for analysis.
    :return: None or Tuple[plt.Figure, plt.Axes].
    """

    samples: List[str] = ana_data.NT_score['Sample'].unique().tolist()

    try:
        if 'Niche_NTScore' not in ana_data.NT_score.columns:
            warning("Niche_NTScore not found in the NT score data.")
            return None
    except FileNotFoundError as e:
        warning(str(e))
        return None

    output = []
    for sample in samples:
        sample_df = ana_data.NT_score.loc[ana_data.NT_score['Sample'] == sample]
        fig_width, fig_height = saptial_figsize(sample_df, scale_factor=ana_data.options.scale_factor)
        fig, ax = plt.subplots(1, 1, figsize=(fig_width, fig_height))
        NT_score = sample_df['Niche_NTScore'] if not ana_data.options.reverse else 1 - sample_df['Niche_NTScore']
        scatter = ax.scatter(sample_df['x'], sample_df['y'], c=NT_score, cmap='rainbow', vmin=0, vmax=1, s=1)
        ax.set_xticks([])
        ax.set_yticks([])
        plt.colorbar(scatter)
        ax.set_title(f"{sample} Niche-level NT Score")
        fig.tight_layout()
        if ana_data.options.output is not None:
            fig.savefig(f'{ana_data.options.output}/{sample}_niche_NT_score.pdf', transparent=True)
            plt.close(fig)
        else:
            output.append((fig, ax))

    return output if len(output) > 0 else None


def plot_niche_NT_score(
        ana_data: AnaData) -> Optional[Union[List[Tuple[plt.Figure, plt.Axes]], Tuple[plt.Figure, plt.Axes]]]:
    """
    Plot spatial distribution of niche NT score.
    :param ana_data: AnaData, the data for analysis.
    :return: None or Tuple[plt.Figure, plt.Axes].
    """

    if hasattr(ana_data.options, 'sample') and ana_data.options.sample:
        return plot_niche_NT_score_sample(ana_data=ana_data)
    else:
        return plot_niche_NT_score_dataset(ana_data=ana_data)


def plot_cell_NT_score_dataset(ana_data: AnaData) -> Optional[Tuple[plt.Figure, plt.Axes]]:
    """
    Plot spatial distribution of cell NT score.
    :param ana_data: AnaData, the data for analysis.
    :return: None or Tuple[plt.Figure, plt.Axes].
    """

    samples: List[str] = ana_data.NT_score['Sample'].unique().tolist()

    try:
        if 'Cell_NTScore' not in ana_data.NT_score.columns:
            warning("Cell_NTScore not found in the NT score data.")
            return None
    except FileNotFoundError as e:
        warning(str(e))
        return None

    N = len(samples)
    fig, axes = plt.subplots(1, N, figsize=(3.5 * N, 3))
    for i, sample in enumerate(samples):
        sample_df = ana_data.NT_score.loc[ana_data.NT_score['Sample'] == sample]
        ax = axes[i] if N > 1 else axes
        NT_score = sample_df['Cell_NTScore'] if not ana_data.options.reverse else 1 - sample_df['Cell_NTScore']
        scatter = ax.scatter(sample_df['x'], sample_df['y'], c=NT_score, cmap='rainbow', vmin=0, vmax=1, s=1)
        ax.set_xticks([])
        ax.set_yticks([])
        plt.colorbar(scatter)
        ax.set_title(f"{sample} Cell-level NT Score")

    fig.tight_layout()
    if ana_data.options.output is not None:
        fig.savefig(f'{ana_data.options.output}/cell_NT_score.pdf', transparent=True)
        plt.close(fig)
        return None
    else:
        return fig, axes


def plot_cell_NT_score_sample(ana_data: AnaData) -> Optional[List[Tuple[plt.Figure, plt.Axes]]]:
    """
    Plot spatial distribution of cell NT score.
    :param ana_data: AnaData, the data for analysis.
    :return: None or Tuple[plt.Figure, plt.Axes].
    """

    samples: List[str] = ana_data.NT_score['Sample'].unique().tolist()

    try:
        if 'Cell_NTScore' not in ana_data.NT_score.columns:
            warning("Cell_NTScore not found in the NT score data.")
            return None
    except FileNotFoundError as e:
        warning(str(e))
        return None

    output = []
    for sample in samples:
        sample_df = ana_data.NT_score.loc[ana_data.NT_score['Sample'] == sample]
        fig_width, fig_height = saptial_figsize(sample_df, scale_factor=ana_data.options.scale_factor)
        fig, ax = plt.subplots(1, 1, figsize=(fig_width, fig_height))
        NT_score = sample_df['Cell_NTScore'] if not ana_data.options.reverse else 1 - sample_df['Cell_NTScore']
        scatter = ax.scatter(sample_df['x'], sample_df['y'], c=NT_score, cmap='rainbow', vmin=0, vmax=1, s=1)
        ax.set_xticks([])
        ax.set_yticks([])
        plt.colorbar(scatter)
        ax.set_title(f"{sample} Cell-level NT Score")
        fig.tight_layout()
        if ana_data.options.output is not None:
            fig.savefig(f'{ana_data.options.output}/{sample}_cell_NT_score.pdf', transparent=True)
            plt.close(fig)
        else:
            output.append((fig, ax))

    return output if len(output) > 0 else None


def plot_cell_NT_score(
        ana_data: AnaData) -> Optional[Union[List[Tuple[plt.Figure, plt.Axes]], Tuple[plt.Figure, plt.Axes]]]:
    """
    Plot spatial distribution of cell NT score.
    :param ana_data: AnaData, the data for analysis.
    :return: None or Tuple[plt.Figure, plt.Axes].
    """

    if hasattr(ana_data.options, 'sample') and ana_data.options.sample:
        return plot_cell_NT_score_sample(ana_data=ana_data)
    else:
        return plot_cell_NT_score_dataset(ana_data=ana_data)


def spatial_visualization(ana_data: AnaData) -> None:
    """
    All spatial visualization will include here.
    :param ana_data: AnaData, the data for analysis.
    :return: None.
    """

    # 1. cell type compostion
    if hasattr(ana_data.options, 'suppress_cell_type_composition') and ana_data.options.suppress_cell_type_composition:
        info('Skip the cell type composition visualization due to suppression setting.')
    else:
        plot_cell_type_composition(ana_data=ana_data)
        if hasattr(ana_data.options, 'embedding_adjust') and ana_data.options.embedding_adjust:
            plot_adjust_cell_type_composition(ana_data=ana_data)
        else:
            info('Skip the adjusted cell type composition visualization due to no embedding adjust setting.')

    # 2. NT score
    if hasattr(ana_data.options, 'suppress_niche_trajectory') and ana_data.options.suppress_niche_trajectory:
        info('Skip the spatial niche trajectory related visualization due to suppression setting.')
    else:
        plot_niche_NT_score(ana_data=ana_data)
        plot_cell_NT_score(ana_data=ana_data)<|MERGE_RESOLUTION|>--- conflicted
+++ resolved
@@ -52,12 +52,8 @@
 
     fig.tight_layout()
     if ana_data.options.output is not None:
-<<<<<<< HEAD
         fig.savefig(f'{ana_data.options.output}/cell_type_composition.pdf', transparent=True)
-=======
-        fig.savefig(f'{ana_data.options.output}/cell_type_compostion.pdf', transparent=True)
         plt.close(fig)
->>>>>>> d6d7d85f
         return None
     else:
         return fig, axes
