--- conflicted
+++ resolved
@@ -2,10 +2,7 @@
 from typing import List, Optional, Tuple, Union
 
 import matplotlib as mpl
-<<<<<<< HEAD
-=======
 import pandas as pd
->>>>>>> 96b2df45
 
 mpl.rcParams['pdf.fonttype'] = 42
 mpl.rcParams['ps.fonttype'] = 42
