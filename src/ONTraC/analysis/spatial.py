from pathlib import Path
from typing import List, Optional, Tuple, Union

import matplotlib as mpl
import pandas as pd

mpl.rcParams['pdf.fonttype'] = 42
mpl.rcParams['ps.fonttype'] = 42
mpl.rcParams['font.family'] = 'Arial'
import matplotlib.pyplot as plt

<<<<<<< HEAD
from ..log import info, warning
=======
from ..log import warning, info
>>>>>>> 1e1ce14b
from .data import AnaData
from .utils import saptial_figsize


def plot_cell_type_composition_dataset(
        meta_data_df: pd.DataFrame,
        cell_type_codes: pd.DataFrame,
        cell_type_composition: pd.DataFrame,
        output_file_path: Optional[Union[str, Path]] = None) -> Optional[Tuple[plt.Figure, plt.Axes]]:
    """
    Plot spatial distribution of cell type composition.
    :param meta_data_df: pd.DataFrame, the meta data.
    :param cell_type_codes: pd.DataFrame, the cell type codes.
    :param cell_type_composition: pd.DataFrame, the cell type composition data.
    :param output_file_path: Optional[Union[str, Path]], the output file path.
    :return: None or Tuple[plt.Figure, plt.Axes].
    """

    samples: List[str] = meta_data_df['Sample'].unique().tolist()
    cell_types: List[str] = cell_type_codes['Cell_Type'].tolist()

    M, N = len(samples), len(cell_types)
    fig, axes = plt.subplots(M, N, figsize=(3.5 * N, 3 * M))
    for i, sample in enumerate(samples):
        sample_df = cell_type_composition.loc[meta_data_df['Sample'] == sample]
        sample_df = sample_df.join(meta_data_df.loc[sample_df.index][['x', 'y']])
        for j, cell_type in enumerate(cell_types):
            ax = axes[i, j] if M > 1 else axes[j]
            scatter = ax.scatter(sample_df['x'],
                                 sample_df['y'],
                                 c=sample_df[cell_type],
                                 cmap='Reds',
                                 vmin=0,
                                 vmax=1,
                                 s=1)
            ax.set_xticks([])
            ax.set_yticks([])
            plt.colorbar(scatter)
            ax.set_title(f"{sample} {cell_type}")

    fig.tight_layout()
    if output_file_path is not None:
        fig.savefig(f'{output_file_path}/cell_type_composition.pdf', transparent=True)
        plt.close(fig)
        return None
    else:
        return fig, axes


def plot_cell_type_composition_dataset_from_anadata(ana_data: AnaData) -> Optional[Tuple[plt.Figure, plt.Axes]]:
    """
    Plot spatial distribution of cell type composition.
    :param ana_data: AnaData, the data for analysis.
    :return: None or Tuple[plt.Figure, plt.Axes].
    """

    try:
        if ana_data.cell_type_composition is None:
            warning("No cell type composition data found. Skip spatial cell type composition visualization.")
            return None
        if ana_data.cell_type_codes is None:
            warning("No cell type codes found. Skip spatial cell type composition visualization.")
            return None
    except FileNotFoundError as e:
        warning(str(e))
        return None

    return plot_cell_type_composition_dataset(meta_data_df=ana_data.meta_data_df,
                                              cell_type_codes=ana_data.cell_type_codes,
                                              cell_type_composition=ana_data.cell_type_composition,
                                              output_file_path=ana_data.options.output)


def plot_cell_type_composition_sample(
        meta_data_df: pd.DataFrame,
        cell_type_codes: pd.DataFrame,
        cell_type_composition: pd.DataFrame,
        spatial_scaling_factor: float = 1.0,
        output_file_path: Optional[Union[str, Path]] = None) -> Optional[List[Tuple[plt.Figure, plt.Axes]]]:
    """
    Plot spatial distribution of cell type composition.
    :param meta_data_df: pd.DataFrame, the meta data.
    :param cell_type_codes: pd.DataFrame, the cell type codes.
    :param cell_type_composition: pd.DataFrame, the cell type composition data.
    :param spatial_scaling_factor: float, the scale factor control the size of spatial-based plots.
    :param output_file_path: Optional[Union[str, Path]], the output file path.
    :return: None.
    """

    samples: List[str] = meta_data_df['Sample'].unique().tolist()
    cell_types: List[str] = cell_type_codes['Cell_Type'].tolist()

    output = []
    N = len(cell_types)
    for sample in samples:
        sample_df = cell_type_composition.loc[meta_data_df['Sample'] == sample]
        sample_df = sample_df.join(meta_data_df[['x', 'y']])
        fig_width, fig_height = saptial_figsize(sample_df, scaling_factor=spatial_scaling_factor)
        fig, axes = plt.subplots(1, N, figsize=(fig_width * N, fig_height))
        for j, cell_type in enumerate(cell_types):
            ax = axes[j]  # At least two cell types are required, checked at original data loading.
            scatter = ax.scatter(sample_df['x'],
                                 sample_df['y'],
                                 c=sample_df[cell_type],
                                 cmap='Reds',
                                 vmin=0,
                                 vmax=1,
                                 s=1)
            ax.set_xticks([])
            ax.set_yticks([])
            plt.colorbar(scatter)
            ax.set_title(f"{sample} {cell_type}")
        fig.tight_layout()
        if output_file_path is not None:
            fig.savefig(f'{output_file_path}/{sample}_cell_type_composition.pdf', transparent=True)
            plt.close(fig)
        else:
            output.append((fig, axes))
    return output if len(output) > 0 else None


def plot_cell_type_composition_sample_from_anadata(ana_data: AnaData) -> Optional[List[Tuple[plt.Figure, plt.Axes]]]:
    """
    Plot spatial distribution of cell type composition.
    :param ana_data: AnaData, the data for analysis.
    :return: None or Tuple[plt.Figure, plt.Axes].
    """

    try:
        if ana_data.cell_type_composition is None:
            warning("No cell type composition data found. Skip spatial cell type composition visualization.")
            return None
        if ana_data.cell_type_codes is None:
            warning("No cell type codes found. Skip spatial cell type composition visualization.")
            return None
    except FileNotFoundError as e:
        warning(str(e))
        return None

    return plot_cell_type_composition_sample(meta_data_df=ana_data.meta_data_df,
                                             cell_type_codes=ana_data.cell_type_codes,
                                             cell_type_composition=ana_data.cell_type_composition,
                                             spatial_scaling_factor=ana_data.options.scale_factor,
                                             output_file_path=ana_data.options.output)


def plot_cell_type_composition(
        ana_data: AnaData) -> Optional[Union[List[Tuple[plt.Figure, plt.Axes]], Tuple[plt.Figure, plt.Axes]]]:
    """
    Plot spatial distribution of cell type composition.
    :param ana_data: AnaData, the data for analysis.
    :return: None or Tuple[plt.Figure, plt.Axes].
    """

    if hasattr(ana_data.options, 'sample') and ana_data.options.sample:
        return plot_cell_type_composition_sample_from_anadata(ana_data=ana_data)
    else:
        return plot_cell_type_composition_dataset_from_anadata(ana_data=ana_data)


def plot_adjust_cell_type_composition_sample_from_anadata(
        ana_data: AnaData) -> Optional[List[Tuple[plt.Figure, plt.Axes]]]:
    """
    Plot spatial distribution of adjusted cell type composition.
    :param ana_data: AnaData, the data for analysis.
    :return: None or Tuple[plt.Figure, plt.Axes].
    """

    try:
        if ana_data.adjust_cell_type_composition is None:
            warning("No adjusted cell type composition data found.")
            return None
    except FileNotFoundError as e:
        warning(str(e))
        return None

    return plot_cell_type_composition_sample(meta_data_df=ana_data.meta_data_df,
                                             cell_type_codes=ana_data.cell_type_codes,
                                             cell_type_composition=ana_data.adjust_cell_type_composition,
                                             spatial_scaling_factor=ana_data.options.scale_factor,
                                             output_file_path=ana_data.options.output)


def plot_adjust_cell_type_composition_dataset_from_anadata(ana_data: AnaData) -> Optional[Tuple[plt.Figure, plt.Axes]]:
    """
    Plot spatial distribution of adjusted cell type composition.
    :param ana_data: AnaData, the data for analysis.
    :return: None or Tuple[plt.Figure, plt.Axes].
    """

    try:
        if ana_data.adjust_cell_type_composition is None:
            warning("No adjusted cell type composition data found.")
            return None
    except FileNotFoundError as e:
        warning(str(e))
        return None

    return plot_cell_type_composition_dataset(meta_data_df=ana_data.meta_data_df,
                                              cell_type_codes=ana_data.cell_type_codes,
                                              cell_type_composition=ana_data.adjust_cell_type_composition,
                                              output_file_path=ana_data.options.output)


def plot_adjust_cell_type_composition(
        ana_data: AnaData) -> Optional[Union[List[Tuple[plt.Figure, plt.Axes]], Tuple[plt.Figure, plt.Axes]]]:
    """
    Plot spatial distribution of adjusted cell type composition.
    :param ana_data: AnaData, the data for analysis.
    :return: None or Tuple[plt.Figure, plt.Axes].
    """

    if hasattr(ana_data.options, 'sample') and ana_data.options.sample:
        return plot_adjust_cell_type_composition_sample_from_anadata(ana_data=ana_data)
    else:
        return plot_adjust_cell_type_composition_dataset_from_anadata(ana_data=ana_data)


def plot_niche_NT_score_dataset(
        NT_score: pd.DataFrame,
        meta_data_df: pd.DataFrame,
        reverse: bool = False,
        output_file_path: Optional[Union[str, Path]] = None) -> Optional[Tuple[plt.Figure, plt.Axes]]:
    """
    Plot spatial distribution of niche NT score.
    :param NT_score: pd.DataFrame, the NT score data.
    :param meta_data_df: pd.DataFrame, the meta data.
    :param reverse: bool, reverse the NT score or not.
    :param output_file_path: Optional[Union[str, Path]], the output file path.
    :return: None or Tuple[plt.Figure, plt.Axes].
    """

    samples: List[str] = meta_data_df['Sample'].unique().tolist()

    N = len(samples)
    fig, axes = plt.subplots(1, N, figsize=(3.5 * N, 3))
    for i, sample in enumerate(samples):
        sample_df = NT_score.loc[meta_data_df[meta_data_df['Sample'] == sample].index]
        ax: plt.Axes = axes[i] if N > 1 else axes  # type: ignore
        NT_score_values = sample_df['Niche_NTScore'] if not reverse else 1 - sample_df['Niche_NTScore']
        scatter = ax.scatter(sample_df['x'], sample_df['y'], c=NT_score_values, cmap='rainbow', vmin=0, vmax=1, s=1)
        ax.set_xticks([])
        ax.set_yticks([])
        plt.colorbar(scatter)
        ax.set_title(f"{sample} Niche-level NT Score")

    fig.tight_layout()
    if output_file_path is not None:
        fig.savefig(f'{output_file_path}/niche_NT_score.pdf', transparent=True)
        plt.close(fig)
        return None
    else:
        return fig, axes


def plot_niche_NT_score_dataset_from_anadata(ana_data: AnaData) -> Optional[Tuple[plt.Figure, plt.Axes]]:
    """
    Plot spatial distribution of niche NT score.
    :param ana_data: AnaData, the data for analysis.
    :return: None or Tuple[plt.Figure, plt.Axes].
    """

    try:
        if ana_data.NT_score is None:
            warning("No NT score data found. Skip spatial niche-level NT score visualization.")
            return None
        if 'Niche_NTScore' not in ana_data.NT_score.columns:
            warning("Niche_NTScore not found in the NT score data. Skip spatial niche-level NT score visualization.")
            return None
    except FileNotFoundError as e:
        warning(str(e))
        return None

    return plot_niche_NT_score_dataset(NT_score=ana_data.NT_score,
                                       meta_data_df=ana_data.meta_data_df,
                                       reverse=ana_data.options.reverse,
                                       output_file_path=ana_data.options.output)


def plot_niche_NT_score_sample(
        NT_score: pd.DataFrame,
        meta_data_df: pd.DataFrame,
        reverse: bool = False,
        spatial_scaling_factor: float = 1.0,
        output_file_path: Optional[Union[str, Path]] = None) -> Optional[List[Tuple[plt.Figure, plt.Axes]]]:
    """
    Plot spatial distribution of niche NT score.
    :param NT_score: pd.DataFrame, the NT score data.
    :param meta_data_df: pd.DataFrame, the meta data.
    :param reverse: bool, reverse the NT score or not.
    :param spatial_scaling_factor: float, the scale factor control the size of spatial-based plots.
    :param output_file_path: Optional[Union[str, Path]], the output file path.
    :return: None or Tuple[plt.Figure, plt.Axes].
    """

    samples: List[str] = meta_data_df['Sample'].unique().tolist()

    output = []
    for sample in samples:
        sample_df = NT_score.loc[meta_data_df[meta_data_df['Sample'] == sample].index]
        fig_width, fig_height = saptial_figsize(sample_df, scaling_factor=spatial_scaling_factor)
        fig, ax = plt.subplots(1, 1, figsize=(fig_width, fig_height))
        NT_score_values = sample_df['Niche_NTScore'] if not reverse else 1 - sample_df['Niche_NTScore']
        scatter = ax.scatter(sample_df['x'], sample_df['y'], c=NT_score_values, cmap='rainbow', vmin=0, vmax=1, s=1)
        ax.set_xticks([])
        ax.set_yticks([])
        plt.colorbar(scatter)
        ax.set_title(f"{sample} Niche-level NT Score")
        fig.tight_layout()
        if output_file_path is not None:
            fig.savefig(f'{output_file_path}/{sample}_niche_NT_score.pdf', transparent=True)
            plt.close(fig)
        else:
            output.append((fig, ax))

    return output if len(output) > 0 else None


def plot_niche_NT_score_sample_from_anadata(ana_data: AnaData) -> Optional[List[Tuple[plt.Figure, plt.Axes]]]:
    """
    Plot spatial distribution of niche NT score.
    :param ana_data: AnaData, the data for analysis.
    :return: None or Tuple[plt.Figure, plt.Axes].
    """

    try:
        if ana_data.NT_score is None:
            warning("No NT score data found. Skip spatial niche-level NT score visualization.")
            return None
        if 'Niche_NTScore' not in ana_data.NT_score.columns:
            warning("Niche_NTScore not found in the NT score data. Skip spatial niche-level NT score visualization.")
            return None
    except FileNotFoundError as e:
        warning(str(e))
        return None

    return plot_niche_NT_score_sample(NT_score=ana_data.NT_score,
                                      meta_data_df=ana_data.meta_data_df,
                                      reverse=ana_data.options.reverse,
                                      spatial_scaling_factor=ana_data.options.scale_factor,
                                      output_file_path=ana_data.options.output)


def plot_niche_NT_score(
        ana_data: AnaData) -> Optional[Union[List[Tuple[plt.Figure, plt.Axes]], Tuple[plt.Figure, plt.Axes]]]:
    """
    Plot spatial distribution of niche NT score.
    :param ana_data: AnaData, the data for analysis.
    :return: None or Tuple[plt.Figure, plt.Axes].
    """

    if hasattr(ana_data.options, 'sample') and ana_data.options.sample:
        return plot_niche_NT_score_sample_from_anadata(ana_data=ana_data)
    else:
        return plot_niche_NT_score_dataset_from_anadata(ana_data=ana_data)


def plot_cell_NT_score_dataset(
        NT_score: pd.DataFrame,
        meta_data_df: pd.DataFrame,
        reverse: bool = False,
        output_file_path: Optional[Union[str, Path]] = None) -> Optional[Tuple[plt.Figure, plt.Axes]]:
    """
    Plot spatial distribution of cell NT score.
    :param NT_score: pd.DataFrame, the NT score data.
    :param meta_data_df: pd.DataFrame, the meta data.
    :param reverse: bool, reverse the NT score or not.
    :param output_file_path: Optional[Union[str, Path]], the output file path.
    :return: None or Tuple[plt.Figure, plt.Axes].
    """

    samples: List[str] = meta_data_df['Sample'].unique().tolist()

    N = len(samples)
    fig, axes = plt.subplots(1, N, figsize=(3.5 * N, 3))
    for i, sample in enumerate(samples):
        sample_df = NT_score.loc[meta_data_df[meta_data_df['Sample'] == sample].index]
        ax: plt.Axes = axes[i] if N > 1 else axes  # type: ignore
        NT_score_values = sample_df['Cell_NTScore'] if not reverse else 1 - sample_df['Cell_NTScore']
        scatter = ax.scatter(sample_df['x'], sample_df['y'], c=NT_score_values, cmap='rainbow', vmin=0, vmax=1, s=1)
        ax.set_xticks([])
        ax.set_yticks([])
        plt.colorbar(scatter)
        ax.set_title(f"{sample} Cell-level NT Score")

    fig.tight_layout()
    if output_file_path is not None:
        fig.savefig(f'{output_file_path}/cell_NT_score.pdf', transparent=True)
        plt.close(fig)
        return None
    else:
        return fig, axes


def plot_cell_NT_score_dataset_from_anadata(ana_data: AnaData) -> Optional[Tuple[plt.Figure, plt.Axes]]:
    """
    Plot spatial distribution of cell NT score.
    :param ana_data: AnaData, the data for analysis.
    :return: None or Tuple[plt.Figure, plt.Axes].
    """

    try:
        if ana_data.NT_score is None:
            warning("No NT score data found. Skip spatial cell-level NT score visualization.")
            return None
        if 'Cell_NTScore' not in ana_data.NT_score.columns:
            warning("Cell_NTScore not found in the NT score data. Skip spatial cell-level NT score visualization.")
            return None
    except FileNotFoundError as e:
        warning(str(e))
        return None

    return plot_cell_NT_score_dataset(NT_score=ana_data.NT_score,
                                      meta_data_df=ana_data.meta_data_df,
                                      reverse=ana_data.options.reverse,
                                      output_file_path=ana_data.options.output)


def plot_cell_NT_score_sample(
        NT_score: pd.DataFrame,
        meta_data_df: pd.DataFrame,
        reverse: bool = False,
        spatial_scaling_factor: float = 1.0,
        output_file_path: Optional[Union[str, Path]] = None) -> Optional[List[Tuple[plt.Figure, plt.Axes]]]:
    """
    Plot spatial distribution of cell NT score.
    :param NT_score: pd.DataFrame, the NT score data.
    :param meta_data_df: pd.DataFrame, the meta data.
    :param reverse: bool, reverse the NT score or not.
    :param spatial_scaling_factor: float, the scale factor control the size of spatial-based plots.
    :param output_file_path: Optional[Union[str, Path]], the output file path.
    :return: None or Tuple[plt.Figure, plt.Axes].
    """

    samples: List[str] = meta_data_df['Sample'].unique().tolist()

    output = []
    for sample in samples:
        sample_df = NT_score.loc[meta_data_df[meta_data_df['Sample'] == sample].index]
        fig_width, fig_height = saptial_figsize(sample_df, scaling_factor=spatial_scaling_factor)
        fig, ax = plt.subplots(1, 1, figsize=(fig_width, fig_height))
        NT_score_values = sample_df['Cell_NTScore'] if not reverse else 1 - sample_df['Cell_NTScore']
        scatter = ax.scatter(sample_df['x'], sample_df['y'], c=NT_score_values, cmap='rainbow', vmin=0, vmax=1, s=1)
        ax.set_xticks([])
        ax.set_yticks([])
        plt.colorbar(scatter)
        ax.set_title(f"{sample} Cell-level NT Score")
        fig.tight_layout()
        if output_file_path is not None:
            fig.savefig(f'{output_file_path}/{sample}_cell_NT_score.pdf', transparent=True)
            plt.close(fig)
        else:
            output.append((fig, ax))

    return output if len(output) > 0 else None


def plot_cell_NT_score_sample_from_anadata(ana_data: AnaData) -> Optional[List[Tuple[plt.Figure, plt.Axes]]]:
    """
    Plot spatial distribution of cell NT score.
    :param ana_data: AnaData, the data for analysis.
    :return: None or Tuple[plt.Figure, plt.Axes].
    """

    try:
        if ana_data.NT_score is None:
            warning("No NT score data found. Skip spatial cell-level NT score visualization.")
            return None
        if 'Cell_NTScore' not in ana_data.NT_score.columns:
            warning("Cell_NTScore not found in the NT score data. Skip spatial cell-level NT score visualization.")
            return None
    except FileNotFoundError as e:
        warning(str(e))
        return None

    return plot_cell_NT_score_sample(NT_score=ana_data.NT_score,
                                     meta_data_df=ana_data.meta_data_df,
                                     reverse=ana_data.options.reverse,
                                     spatial_scaling_factor=ana_data.options.scale_factor,
                                     output_file_path=ana_data.options.output)


def plot_cell_NT_score(
        ana_data: AnaData) -> Optional[Union[List[Tuple[plt.Figure, plt.Axes]], Tuple[plt.Figure, plt.Axes]]]:
    """
    Plot spatial distribution of cell NT score.
    :param ana_data: AnaData, the data for analysis.
    :return: None or Tuple[plt.Figure, plt.Axes].
    """

    if hasattr(ana_data.options, 'sample') and ana_data.options.sample:
        return plot_cell_NT_score_sample_from_anadata(ana_data=ana_data)
    else:
        return plot_cell_NT_score_dataset_from_anadata(ana_data=ana_data)


def spatial_visualization(ana_data: AnaData) -> None:
    """
    All spatial visualization will include here.
    :param ana_data: AnaData, the data for analysis.
    :return: None.
    """

    # 1. cell type composition
    if hasattr(ana_data.options, 'suppress_cell_type_composition') and ana_data.options.suppress_cell_type_composition:
        info('Skip the cell type composition visualization due to suppression setting.')
    else:
        plot_cell_type_composition(ana_data=ana_data)
<<<<<<< HEAD
        if hasattr(ana_data.options, 'embedding_adjust') and ana_data.options.embedding_adjust:
            plot_adjust_cell_type_composition(ana_data=ana_data)
        else:
            info('Skip the adjusted cell type composition visualization due to no embedding adjust setting.')
=======
    else:
        info("Skip spatial cell type composition visualization according to `suppress_cell_type_composition` option.")
>>>>>>> 1e1ce14b

    # 2. NT score
    if hasattr(ana_data.options, 'suppress_niche_trajectory') and ana_data.options.suppress_niche_trajectory:
        info('Skip the spatial niche trajectory related visualization due to suppression setting.')
    else:
        plot_niche_NT_score(ana_data=ana_data)
        plot_cell_NT_score(ana_data=ana_data)
    else:
        info("Skip spatial NT score visualization according to `suppress_niche_trajectory` option.")<|MERGE_RESOLUTION|>--- conflicted
+++ resolved
@@ -9,11 +9,7 @@
 mpl.rcParams['font.family'] = 'Arial'
 import matplotlib.pyplot as plt
 
-<<<<<<< HEAD
 from ..log import info, warning
-=======
-from ..log import warning, info
->>>>>>> 1e1ce14b
 from .data import AnaData
 from .utils import saptial_figsize
 
@@ -519,24 +515,17 @@
 
     # 1. cell type composition
     if hasattr(ana_data.options, 'suppress_cell_type_composition') and ana_data.options.suppress_cell_type_composition:
-        info('Skip the cell type composition visualization due to suppression setting.')
+        info("Skip spatial cell type composition visualization according to `suppress_cell_type_composition` option.")
     else:
         plot_cell_type_composition(ana_data=ana_data)
-<<<<<<< HEAD
         if hasattr(ana_data.options, 'embedding_adjust') and ana_data.options.embedding_adjust:
             plot_adjust_cell_type_composition(ana_data=ana_data)
         else:
             info('Skip the adjusted cell type composition visualization due to no embedding adjust setting.')
-=======
-    else:
-        info("Skip spatial cell type composition visualization according to `suppress_cell_type_composition` option.")
->>>>>>> 1e1ce14b
 
     # 2. NT score
     if hasattr(ana_data.options, 'suppress_niche_trajectory') and ana_data.options.suppress_niche_trajectory:
-        info('Skip the spatial niche trajectory related visualization due to suppression setting.')
+        info("Skip spatial NT score visualization according to `suppress_niche_trajectory` option.")
     else:
         plot_niche_NT_score(ana_data=ana_data)
-        plot_cell_NT_score(ana_data=ana_data)
-    else:
-        info("Skip spatial NT score visualization according to `suppress_niche_trajectory` option.")+        plot_cell_NT_score(ana_data=ana_data)