from pathlib import Path
from typing import Any, Dict, List, Optional, Tuple, Union

import numpy as np
import pandas as pd
import yaml
from scipy.sparse import csr_matrix, save_npz
from scipy.spatial import cKDTree

from ..log import *


def build_knn_network(sample_name: str,
                      sample_meta_df: pd.DataFrame,
                      n_neighbors: int = 50,
                      n_local: int = 20) -> Tuple[np.ndarray, np.ndarray, np.ndarray]:
    """
    Build KNN network for a sample.
    :param sample_name: str, sample name.
<<<<<<< HEAD
    :param sample_data_df: pd.DataFrame, sample data.
=======
    :param sample_meta_df: pd.DataFrame, sample data.
>>>>>>> 96b2df45
    :param n_neighbors: int, number of neighbors.
    :param n_local: int, index of distance used for normalization.
    :return: Tuple[np.ndarray, np.ndarray, np.ndarray] (coordinates, dis_matrix, indices_matrix).
    """

    info(f'Building KNN network for sample: {sample_name}...')

    # build KDTree
    coordinates = sample_meta_df[['x', 'y']].values
    kdtree = cKDTree(data=coordinates)
    dis_matrix, indices_matrix = kdtree.query(x=coordinates, k=np.max([n_neighbors, n_local]) + 1)  # include self

    return coordinates, dis_matrix, indices_matrix


def calc_edge_index(sample_name: str,
                    sample_meta_df: pd.DataFrame,
                    indices_matrix: np.ndarray,
                    n_neighbors: int = 50) -> np.ndarray:
    """
    Calculate edge index.
    :param sample_name: str, sample name.
    :param sample_meta_df: pd.DataFrame, sample data.
    :param indices_matrix: np.ndarray, indices matrix.
    :param n_neighbors: int, number of neighbors.
    :return: np.ndarray, edge index.
    """

    info(f'Calculating edge index for sample: {sample_name}...')

    N = sample_meta_df.shape[0]

    # save edge index file
    # 1) convert edge index to csr_matrix
    # 2) make it bidirectional
    # 3) convert it to edge index back
    # 4) save it
    src_indices = np.repeat(np.arange(sample_meta_df.shape[0]), n_neighbors)
    dst_indices = indices_matrix[:, 1:n_neighbors + 1].flatten()  # remove self, N x k, #niche x #cell
    adj_matrix = csr_matrix((np.ones(dst_indices.shape[0]), (src_indices, dst_indices)),
                            shape=(N, N))  # convert to csr_matrix
    adj_matrix = adj_matrix + adj_matrix.transpose()  # make it bidirectional
    edge_index = np.argwhere(adj_matrix > 0)  # convert it to edge index back

    return edge_index


def gauss_dist_1d(dist: np.ndarray, n_local: int) -> float:
    """
    Compute gaussian affinity between two cells (a cell and its KNN).
    :param dist: np.ndarray, distance.
    :param n_local: int, index of distance used for normalization.
    :return: float, gaussian affinity.
    """
    return np.exp(-(dist / dist[n_local])**2)


def calc_niche_weight_matrix(sample_name: str,
                             sample_meta_df: pd.DataFrame,
                             dis_matrix: np.ndarray,
                             indices_matrix: np.ndarray,
                             n_neighbors: int = 50,
                             n_local: int = 20) -> csr_matrix:
    """
    Calculate niche_weight_matrix and normalize it using self node and n_local-th neighbor using a gaussian kernel.
    :param sample_name: str, sample name.
    :param sample_meta_df: pd.DataFrame, sample data.
    :param dis_matrix: np.ndarray, distance matrix.
    :param indices_matrix: np.ndarray, indices matrix.
    :param n_neighbors: int, number of neighbors.
    :param n_local: int, index of distance used for normalization.
    :return: csr_matrix, niche weight matrix.
    """

    info(f'Calculating niche weight matrix for sample: {sample_name}...')

    N = sample_meta_df.shape[0]
    niche_weight_matrix = np.apply_along_axis(func1d=gauss_dist_1d, axis=1, arr=dis_matrix,
                                              n_local=n_local)[:, :n_neighbors + 1]  # N x (k + 1), #niche x #cell
    src_indices = np.repeat(np.arange(sample_meta_df.shape[0]), n_neighbors + 1)
    dst_indices = indices_matrix[:, :n_neighbors + 1].flatten()  # include self, N x (k + 1), #niche x #cell
    niche_weight_matrix_csr = csr_matrix((niche_weight_matrix.flatten(), (src_indices, dst_indices)),
                                         shape=(N, N))  # convert to csr_matrix, N x N, #niche x #cell

    return niche_weight_matrix_csr


def calc_cell_type_composition(sample_name: str,
                               sample_meta_df: pd.DataFrame,
                               niche_weight_matrix: csr_matrix,
                               decompsited_cell_type: Optional[np.ndarray] = None) -> np.ndarray:
    """
    Calculate cell type composition.
    :param sample_name: str, sample name.
    :param sample_meta_df: pd.DataFrame, sample data.
    :param niche_weight_matrix: csr_matrix, niche weight matrix.
    :param decompsited_cell_type: Optional[np.ndarray], decompsited cell type.
    :return: np.ndarray, cell type composition.
    """

    info(f'Calculating cell type composition for sample: {sample_name}...')

    N = sample_meta_df.shape[0]

    # calculate cell type composition
    cell_to_niche_matrix = niche_weight_matrix / niche_weight_matrix.sum(axis=1)  # N x N, #niche x #cell
<<<<<<< HEAD
    if decompsited_cell_type is None:
        one_hot_matrix = np.zeros(shape=(N, sample_meta_df['Cell_Type'].cat.categories.shape[0]))  # N x #cell_type
        one_hot_matrix[np.arange(N), sample_meta_df.Cell_Type.cat.codes.values] = 1
        cell_type_composition = cell_to_niche_matrix @ one_hot_matrix  # N x n_cell_type
    else:
        cell_type_composition = cell_to_niche_matrix @ decompsited_cell_type  # N (#niche) x #cell_type
=======
    one_hot_matrix = np.zeros(shape=(N, sample_meta_df['Cell_Type'].cat.categories.shape[0]))  # N x #cell_type
    one_hot_matrix[np.arange(N), sample_meta_df.Cell_Type.cat.codes.values] = 1
    cell_type_composition = cell_to_niche_matrix @ one_hot_matrix  # N x n_cell_type
>>>>>>> 96b2df45

    return cell_type_composition


def save_niche_network(sample_name: str, sample_meta_df: pd.DataFrame, indices_matrix: np.ndarray,
                       edge_index: np.ndarray, niche_weight_matrix: csr_matrix, cell_type_composition: np.ndarray,
                       save_dir: Union[str, Path]) -> None:
    """
    Save the results to disk.
    :param sample_name: str, sample name.
    :param sample_meta_df: pd.DataFrame, sample data.
    :param indices_matrix: np.ndarray, indices matrix.
    :param edge_index: np.ndarray, edge index.
    :param niche_weight_matrix: csr_matrix, niche weight matrix.
    :param cell_type_composition: np.ndarray, cell type composition.
    :param save_dir: str, save directory.
    :return: None.
    """

    # save coordinates
    # TODO: support 3D coordinates
    coord_df = sample_meta_df[['Cell_ID', 'x', 'y']]
    coord_df.to_csv(f'{save_dir}/{sample_name}_Coordinates.csv', index=False)

    # save the kNN network
    neighbor_indices_file = f'{save_dir}/{sample_name}_NeighborIndicesMatrix.csv.gz'
    np.savetxt(fname=neighbor_indices_file, X=indices_matrix, delimiter=',')  # save indices matrix
    edge_index_file = f'{save_dir}/{sample_name}_EdgeIndex.csv.gz'
    np.savetxt(edge_index_file, edge_index, delimiter=',', fmt='%d')  # save edge index

    # save niche_weight_matrix
    niche_weight_file = f'{save_dir}/{sample_name}_NicheWeightMatrix.npz'
    save_npz(file=niche_weight_file, matrix=niche_weight_matrix)  # save weight matrix

    # save cell type composition
    cell_type_composition_file = f'{save_dir}/{sample_name}_CellTypeComposition.csv.gz'
    np.savetxt(fname=cell_type_composition_file, X=cell_type_composition, delimiter=',')


def construct_niche_network_sample(sample_name: str,
                                   sample_meta_df: pd.DataFrame,
                                   sample_ct_coding: pd.DataFrame,
                                   save_dir: Union[str, Path],
                                   n_neighbors: int = 50,
                                   n_local: int = 20) -> None:
    """
    Construct niche network for a sample.
    :param sample_name: str, sample name.
    :param sample_meta_df: pd.DataFrame, sample data.
    :param sample_ct_coding: pd.DataFrame, sample cell type coding.
    :param save_dir: str, save directory.
    :param n_neighbors: int, number of neighbors.
    :param n_local: int, index of distance used for normalization.
    :return: None.

    1) get coordinates and save it.
    2) save the celltype information.
    3) build KDTree.
        1. save edge index file.
        2. calculate weight matrix.
        3. calculate cell type composition and save it.
    """

    info(f'Constructing niche network for sample: {sample_name}.')

    # build kNN network
    coordinates, dis_matrix, indices_matrix = build_knn_network(sample_name=sample_name,
                                                                sample_meta_df=sample_meta_df,
                                                                n_neighbors=n_neighbors,
                                                                n_local=n_local)

    # calculate edge index
    edge_index = calc_edge_index(sample_name=sample_name,
                                 sample_meta_df=sample_meta_df,
                                 indices_matrix=indices_matrix,
                                 n_neighbors=n_neighbors)

    # calculate niche_weight_matrix
    niche_weight_matrix = calc_niche_weight_matrix(sample_name=sample_name,
                                                   sample_meta_df=sample_meta_df,
                                                   dis_matrix=dis_matrix,
                                                   indices_matrix=indices_matrix,
                                                   n_neighbors=n_neighbors,
                                                   n_local=n_local)

    # calculate cell type composition
    cell_type_composition = calc_cell_type_composition(sample_meta_df=sample_meta_df,
                                                       niche_weight_matrix=niche_weight_matrix,
                                                       sample_name=sample_name,
                                                       decompsited_cell_type=sample_ct_coding.values)

    save_niche_network(sample_meta_df=sample_meta_df,
                       sample_name=sample_name,
                       indices_matrix=indices_matrix,
                       edge_index=edge_index,
                       niche_weight_matrix=niche_weight_matrix,
                       cell_type_composition=cell_type_composition,
                       save_dir=save_dir)


def construct_niche_network(meta_df: pd.DataFrame,
                            ct_coding: pd.DataFrame,
                            save_dir: Union[str, Path],
                            n_neighbors: int = 50,
                            n_local: int = 20) -> None:
    """
    Construct niche network.
    :param meta_df: pd.DataFrame, meta data.
    :param ct_coding: pd.DataFrame, cell type coding.
    :param save_dir: str, save directory.
    :param n_neighbors: int, number of neighbors.
    :param n_local: int, index of distance used for normalization.
    :return: None.
    """

    # get samples
    samples = meta_df['Sample'].unique()

    # construct niche network for each sample
    for sample_name in samples:
        sample_meta_df = meta_df[meta_df['Sample'] == sample_name]
        sample_ct_coding = ct_coding[meta_df['Sample'] == sample_name]
        construct_niche_network_sample(sample_name=sample_name,
                                       sample_meta_df=sample_meta_df,
                                       sample_ct_coding=sample_ct_coding,
                                       save_dir=save_dir,
                                       n_neighbors=n_neighbors,
                                       n_local=n_local)


def gen_samples_yaml(meta_df: pd.DataFrame, save_dir: Union[str, Path]) -> None:
    """
    Generate samples.yaml.
    :param meta_df: pd.DataFrame, meta data.
    :param save_dir: str, save directory.
    :return: None.
    """

    info('Generating samples.yaml file.')

    data: Dict[str, List[Any]] = {'Data': []}
    for sample in meta_df['Sample'].unique():
        data['Data'].append({
            'Name': f'{sample}',
            'Coordinates': f'{sample}_Coordinates.csv',
            'EdgeIndex': f'{sample}_EdgeIndex.csv.gz',
            'Features': f'{sample}_CellTypeComposition.csv.gz',
            'NicheWeightMatrix': f'{sample}_NicheWeightMatrix.npz',
            'NeighborIndicesMatrix': f'{sample}_NeighborIndicesMatrix.csv.gz'
        })

    yaml_file = f'{save_dir}/samples.yaml'
    with open(yaml_file, 'w') as fhd:
        yaml.dump(data, fhd)<|MERGE_RESOLUTION|>--- conflicted
+++ resolved
@@ -17,11 +17,7 @@
     """
     Build KNN network for a sample.
     :param sample_name: str, sample name.
-<<<<<<< HEAD
-    :param sample_data_df: pd.DataFrame, sample data.
-=======
-    :param sample_meta_df: pd.DataFrame, sample data.
->>>>>>> 96b2df45
+    :param sample_meta_df: pd.DataFrame, sample data.
     :param n_neighbors: int, number of neighbors.
     :param n_local: int, index of distance used for normalization.
     :return: Tuple[np.ndarray, np.ndarray, np.ndarray] (coordinates, dis_matrix, indices_matrix).
@@ -128,18 +124,9 @@
 
     # calculate cell type composition
     cell_to_niche_matrix = niche_weight_matrix / niche_weight_matrix.sum(axis=1)  # N x N, #niche x #cell
-<<<<<<< HEAD
-    if decompsited_cell_type is None:
-        one_hot_matrix = np.zeros(shape=(N, sample_meta_df['Cell_Type'].cat.categories.shape[0]))  # N x #cell_type
-        one_hot_matrix[np.arange(N), sample_meta_df.Cell_Type.cat.codes.values] = 1
-        cell_type_composition = cell_to_niche_matrix @ one_hot_matrix  # N x n_cell_type
-    else:
-        cell_type_composition = cell_to_niche_matrix @ decompsited_cell_type  # N (#niche) x #cell_type
-=======
     one_hot_matrix = np.zeros(shape=(N, sample_meta_df['Cell_Type'].cat.categories.shape[0]))  # N x #cell_type
     one_hot_matrix[np.arange(N), sample_meta_df.Cell_Type.cat.codes.values] = 1
     cell_type_composition = cell_to_niche_matrix @ one_hot_matrix  # N x n_cell_type
->>>>>>> 96b2df45
 
     return cell_type_composition
 
