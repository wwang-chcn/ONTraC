--- conflicted
+++ resolved
@@ -102,20 +102,11 @@
 def calc_cell_type_composition(options: Values, sample_data_df: pd.DataFrame, niche_weight_matrix: csr_matrix,
                                sample_name: str) -> np.ndarray:
     """
-<<<<<<< HEAD
-    Calculate cell type composition
-    :param options: Values, options
-    :param sample_data_df: pd.DataFrame, sample data
-    :param niche_weight_matrix_csr: csr_matrix, niche weight matrix
-    :param save: bool, save cell type composition or not
-    :return: np.ndarray, cell type composition
-=======
     Calculate cell type composition.
     :param sample_data_df: pd.DataFrame, sample data.
     :param niche_weight_matrix_csr: csr_matrix, niche weight matrix.
     :param sample_name: str, sample name.
     :return: np.ndarray, cell type composition.
->>>>>>> 19227005
     """
 
     info(f'Calculating cell type composition for sample: {sample_name}...')
