<<<<<<< HEAD
__version__ = "2.0a12"
=======
__version__ = "1.0.1"
>>>>>>> e1b7332d
<|MERGE_RESOLUTION|>--- conflicted
+++ resolved
@@ -1,5 +1 @@
-<<<<<<< HEAD
-__version__ = "2.0a12"
-=======
-__version__ = "1.0.1"
->>>>>>> e1b7332d
+__version__ = "2.0b1"