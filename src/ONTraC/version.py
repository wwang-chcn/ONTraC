--- conflicted
+++ resolved
@@ -1,5 +1 @@
-<<<<<<< HEAD
-__version__ = "2.0rc6.dev7"
-=======
-__version__ = "1.0.7.dev1"
->>>>>>> 52b288a6
+__version__ = "2.0rc6.dev1"