--- conflicted
+++ resolved
@@ -1,5 +1 @@
-<<<<<<< HEAD
-__version__ = "1.1.4.post1"
-=======
-__version__ = "1.1.3.post1"
->>>>>>> 44a9d7e7
+__version__ = "1.1.4.post2"