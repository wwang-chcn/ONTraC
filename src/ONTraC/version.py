<<<<<<< HEAD
__version__ = "0.0.8a4.dev1"
=======
__version__ = "0.0.8"
>>>>>>> ed2903b9
<|MERGE_RESOLUTION|>--- conflicted
+++ resolved
@@ -1,5 +1 @@
-<<<<<<< HEAD
-__version__ = "0.0.8a4.dev1"
-=======
-__version__ = "0.0.8"
->>>>>>> ed2903b9
+__version__ = "0.0.8"