<<<<<<< HEAD
__version__ = "2.0a4"
=======
__version__ = "1.0a2"
>>>>>>> 3af051d7
<|MERGE_RESOLUTION|>--- conflicted
+++ resolved
@@ -1,5 +1 @@
-<<<<<<< HEAD
-__version__ = "2.0a4"
-=======
-__version__ = "1.0a2"
->>>>>>> 3af051d7
+__version__ = "2.0a5"