import random
from pathlib import Path
from typing import Callable, Dict, List, Optional, Tuple, Type, Union

import numpy as np
import pandas as pd
import torch
from scipy.sparse import load_npz
from torch_geometric.loader import DataLoader

from ..data import SpatailOmicsDataset
from ..log import info
from ..train import SubBatchTrainProtocol
from ..utils import consolidate_out_adj_norm


def set_seed(seed: int) -> None:
    """
    Set seed.
    :param seed: seed.
    :return: None.
    """

    random.seed(seed)
    torch.manual_seed(seed)
    np.random.seed(seed)


def train(nn_model: torch.nn.Module,
          BatchTrain: Type[SubBatchTrainProtocol],
          sample_loader: DataLoader,
          device: torch.device,
          max_epochs: int,
          max_patience: int,
          min_delta: float,
          min_epochs: int,
          lr: float,
          save_dir: Union[str, Path],
          inspect_funcs: Optional[List[Callable]] = None,
          **kwargs) -> SubBatchTrainProtocol:
    """
    GNN training process.
    :param nn_model: nn model.
    :param BatchTrain: Type[SubBatchTrainProtocol], batch train.
    :param sample_loader: DenseDataLoader, sample loader.
    :param device: torch.device, device.
    :param max_epochs: int, max epochs.
    :param max_patience: int, max patience.
    :param min_delta: float, min delta.
    :param min_epochs: int, min epochs.
    :param lr: float, learning rate.
    :param save_dir: Union[str, Path], save directory.
    :param inspect_funcs: Optional[List[Callable]], inspect functions.
    :param kwargs: dict, loss weight arguments.
    """
    optimizer = torch.optim.Adam(nn_model.parameters(), lr=lr)
    batch_train = BatchTrain(model=nn_model, device=torch.device(device), data_loader=sample_loader)  # type: ignore
    batch_train.save(path=f'{save_dir}/epoch_0.pt')

    loss_weight_args: Dict[str, float] = {key: value for key, value in kwargs.items() if key.endswith('loss_weight')}

    batch_train.train(optimizer=optimizer,
                      inspect_funcs=inspect_funcs,
                      max_epochs=max_epochs,
                      max_patience=max_patience,
                      min_delta=min_delta,
                      min_epochs=min_epochs,
                      output=save_dir,
                      **loss_weight_args)
    batch_train.save(path=f'{save_dir}/model_state_dict.pt')
    info(message=f'Training process end.')
    return batch_train


def evaluate(batch_train: SubBatchTrainProtocol) -> None:
    """
    Evaluate the performance of ONTraC model on data.
    :param batch_train: SubBatchTrainProtocol, batch train.
    :return
    """
    info(message=f'Evaluating process start.')
    loss_dict: Dict[str, np.floating] = batch_train.evaluate()  # type: ignore
    info(message=f'Evaluation loss, {repr(loss_dict)}')
    info(message=f'Evaluating process end.')


def predict(output_dir: str, batch_train: SubBatchTrainProtocol,
            dataset: SpatailOmicsDataset) -> Tuple[Optional[np.ndarray], Optional[np.ndarray], Optional[np.ndarray]]:
    """
    Predict the results of ONTraC model on data.
    :param output_dir: str, output directory.
    :param batch_train: SubBatchTrainProtocol, batch train.
    :param dataset: SpatailOmicsDataset, dataset.
    :return: consolidate_s_array, consolidate_out_adj_array.
    """
    info(f'Predicting process start.')
    each_sample_loader = DataLoader(dataset, batch_size=1)
    consolidate_flag = False
    consolidate_z_list = []  # N x Z
    consolidate_s_list = []  # N x C
    consolidate_out_list = []  # C x F
    consolidate_out_adj = None  # C x C
    for data in each_sample_loader:  # type: ignore
        info(f'Generating prediction results for {data.name[0]}.')
        data = data.to(batch_train.device)  # type: ignore
        predict_result = batch_train.predict_dict(data=data)  # type: ignore
        for key, value in predict_result.items():
            if value.dim() == 2:
                np.savetxt(fname=f'{output_dir}/{data.name[0]}_{key}.csv.gz',
                           X=value.to_dense().detach().cpu().numpy(),
                           delimiter=',')
            elif value.dim() == 3:
                np.savetxt(fname=f'{output_dir}/{data.name[0]}_{key}.csv.gz',
                           X=value.squeeze(0).detach().cpu().numpy(),
                           delimiter=',')

        # consolidate results
        if not consolidate_flag and ('s' in predict_result and 'out' in predict_result and 'out_adj' in predict_result):
            consolidate_flag = True
        if consolidate_flag:
            z = predict_result['z']  # (sample's N) x Z
            s = predict_result['s']  # (sample's N) x C
            out = predict_result['out']  # C x F
            if out.dim() == 2:
                out = out.unsqueeze(0)  # 1 x C x F
            consolidate_z_list.append(z)
            consolidate_s_list.append(s)
            consolidate_out_list.append(out)
            edge_weight = torch.ones(data.edge_index.shape[1],
                                     device=s.device) if data.edge_weight is None else data.edge_weight
            adj_ = torch.sparse_coo_tensor(indices=data.edge_index, values=edge_weight)
            out_adj_ = torch.sparse.mm(s.t(), adj_).mm(s)
            consolidate_out_adj = out_adj_ if consolidate_out_adj is None else consolidate_out_adj + out_adj_

    consolidate_z_array, consolidate_s_array, consolidate_out_adj_array = None, None, None
    if consolidate_flag:
        # consolidate z
        consolidate_z = torch.cat(consolidate_z_list, dim=0)
        consolidate_z_array = consolidate_z.detach().cpu().numpy()
        # consolidate s
        consolidate_s = torch.cat(consolidate_s_list, dim=0)
        consolidate_s_array = consolidate_s.detach().cpu().numpy()
        # consolidate out
        consolidate_out = torch.cat(consolidate_out_list, dim=0) # #sample x C x F
        consolidate_out = consolidate_out.mean(dim=0)  # C x F
        consolidate_out_array = consolidate_out.detach().cpu().numpy()
        np.savetxt(fname=f'{output_dir}/consolidate_out.csv.gz', X=consolidate_out_array, delimiter=',')
        # consolidate out_adj
<<<<<<< HEAD
        consolidate_out_adj_array = consolidate_out_adj.to_dense().detach().cpu().numpy()  # type: ignore
        np.savetxt(fname=f'{output_dir}/consolidate_out_adj_raw.csv.gz', X=consolidate_out_adj_array, delimiter=',')  # type: ignore
        consolidate_out_adj_array = consolidate_out_adj_norm(consolidate_out_adj_array)
        np.savetxt(fname=f'{output_dir}/consolidate_out_adj.csv.gz', X=consolidate_out_adj_array, delimiter=',')  # type: ignore
=======
        ind = torch.arange(consolidate_s.shape[-1], device=consolidate_out_adj.device)  # type: ignore
        consolidate_out_adj[ind, ind] = 0  # type: ignore
        d = torch.einsum('ij->i', consolidate_out_adj)
        d = torch.sqrt(d)[:, None] + 1e-15
        consolidate_out_adj = (consolidate_out_adj / d) / d.transpose(0, 1)
        consolidate_out_adj_array = consolidate_out_adj.to_dense().detach().cpu().numpy()
        # np.savetxt(fname=f'{output_dir}/consolidate_z.csv.gz', X=consolidate_z_array, delimiter=',')
        # np.savetxt(fname=f'{output_dir}/consolidate_s.csv.gz', X=consolidate_s_array, delimiter=',')
        np.savetxt(fname=f'{output_dir}/consolidate_out_adj.csv.gz', X=consolidate_out_adj_array, delimiter=',')
>>>>>>> 42661b52

    info(f'Predicting process end.')
    return consolidate_z_array, consolidate_s_array, consolidate_out_adj_array


def save_graph_pooling_results(meta_data_df: pd.DataFrame, dataset: SpatailOmicsDataset, rel_params: Dict,
                               consolidate_z_array: np.ndarray, consolidate_s_array: np.ndarray,
                               output_dir: str) -> None:
    """
    Save graph pooling results as the Niche cluster (max probability for each niche & cell).
    :param meta_data_df: pd.DataFrame, original data. Sample and Cell_ID columns are used.
    :param dataset: SpatailOmicsDataset, dataset.
    :param rel_params: dict, relative parameters.
    :param consolidate_z_array: np.ndarray, consolidate z array.
    :param consolidate_s_array: np.ndarray, consolidate s array.
    :param output_dir: str, output directory.
    :return: None.
    """

    id_name: str = meta_data_df.columns[0]

    consolidate_z_niche_df = pd.DataFrame()
    consolidate_s_niche_df = pd.DataFrame()
    consolidate_s_cell_df = pd.DataFrame()
    s = 0
    for i, data in enumerate(dataset):
        # the slice of data in each sample
        slice_ = slice(s, s + data.x.shape[0])
        s += data.x.shape[0]
        consolidate_s = consolidate_s_array[slice_]  # N x C
        consolidate_z = consolidate_z_array[slice_]  # N x Z

        # niche to niche matrix
        consolidate_z_df_ = pd.DataFrame(consolidate_z,
                                         columns=[f'HiddenFeat_{i}' for i in range(consolidate_z.shape[1])])
        consolidate_z_df_[id_name] = meta_data_df[meta_data_df['Sample'] == data.name][id_name].values
        consolidate_z_niche_df = pd.concat([consolidate_z_niche_df, consolidate_z_df_], axis=0)
        consolidate_s_df_ = pd.DataFrame(consolidate_s,
                                         columns=[f'NicheCluster_{i}' for i in range(consolidate_s.shape[1])])
        consolidate_s_df_[id_name] = meta_data_df[meta_data_df['Sample'] == data.name][id_name].values
        consolidate_s_niche_df = pd.concat([consolidate_s_niche_df, consolidate_s_df_], axis=0)

        # niche to cell matrix
        niche_weight_matrix = load_npz(rel_params['Data'][i]['NicheWeightMatrix'])
        niche_to_cell_matrix = (
            niche_weight_matrix /
            niche_weight_matrix.sum(axis=0)).T  # normalize by the all niches associated with each cell, N x N

        consolidate_s_cell = niche_to_cell_matrix @ consolidate_s
        consolidate_s_cell_df_ = pd.DataFrame(consolidate_s_cell,
                                              columns=[f'NicheCluster_{i}' for i in range(consolidate_s_cell.shape[1])])
        consolidate_s_cell_df_[id_name] = meta_data_df[meta_data_df['Sample'] == data.name][id_name].values
        consolidate_s_cell_df = pd.concat([consolidate_s_cell_df, consolidate_s_cell_df_], axis=0)

    # save results
    ## consolidate_z niche
    consolidate_z_niche_df = consolidate_z_niche_df.set_index(id_name)
    consolidate_z_niche_df = consolidate_z_niche_df.loc[meta_data_df[id_name], :]
    consolidate_z_niche_df.to_csv(f'{output_dir}/niche_hidden_features.csv.gz',
                                  index=True,
                                  index_label=id_name,
                                  header=True)
    ## consolidate_s niche
    consolidate_s_niche_df = consolidate_s_niche_df.set_index(id_name)
    consolidate_s_niche_df = consolidate_s_niche_df.loc[meta_data_df[id_name], :]
    consolidate_s_niche_df.to_csv(f'{output_dir}/niche_level_niche_cluster.csv.gz',
                                  index=True,
                                  index_label=id_name,
                                  header=True)
    consolidate_s_niche_df['Niche_Cluster'] = consolidate_s_niche_df.values.argmax(axis=1)
    consolidate_s_niche_df['Niche_Cluster'].to_csv(f'{output_dir}/niche_level_max_niche_cluster.csv.gz',
                                                   index=True,
                                                   header=True)
    consolidate_s_cell_df = consolidate_s_cell_df.set_index(id_name)
    consolidate_s_cell_df = consolidate_s_cell_df.loc[meta_data_df[id_name], :]
    consolidate_s_cell_df.to_csv(f'{output_dir}/cell_level_niche_cluster.csv.gz',
                                 index=True,
                                 index_label=id_name,
                                 header=True)
    consolidate_s_cell_df['Niche_Cluster'] = consolidate_s_cell_df.values.argmax(axis=1)
    consolidate_s_cell_df['Niche_Cluster'].to_csv(f'{output_dir}/cell_level_max_niche_cluster.csv.gz',
                                                  index=True,
                                                  header=True)<|MERGE_RESOLUTION|>--- conflicted
+++ resolved
@@ -137,31 +137,21 @@
         # consolidate z
         consolidate_z = torch.cat(consolidate_z_list, dim=0)
         consolidate_z_array = consolidate_z.detach().cpu().numpy()
+        # np.savetxt(fname=f'{output_dir}/consolidate_z.csv.gz', X=consolidate_z_array, delimiter=',')
         # consolidate s
         consolidate_s = torch.cat(consolidate_s_list, dim=0)
         consolidate_s_array = consolidate_s.detach().cpu().numpy()
+        # np.savetxt(fname=f'{output_dir}/consolidate_s.csv.gz', X=consolidate_s_array, delimiter=',')
         # consolidate out
         consolidate_out = torch.cat(consolidate_out_list, dim=0) # #sample x C x F
         consolidate_out = consolidate_out.mean(dim=0)  # C x F
         consolidate_out_array = consolidate_out.detach().cpu().numpy()
         np.savetxt(fname=f'{output_dir}/consolidate_out.csv.gz', X=consolidate_out_array, delimiter=',')
         # consolidate out_adj
-<<<<<<< HEAD
         consolidate_out_adj_array = consolidate_out_adj.to_dense().detach().cpu().numpy()  # type: ignore
         np.savetxt(fname=f'{output_dir}/consolidate_out_adj_raw.csv.gz', X=consolidate_out_adj_array, delimiter=',')  # type: ignore
         consolidate_out_adj_array = consolidate_out_adj_norm(consolidate_out_adj_array)
         np.savetxt(fname=f'{output_dir}/consolidate_out_adj.csv.gz', X=consolidate_out_adj_array, delimiter=',')  # type: ignore
-=======
-        ind = torch.arange(consolidate_s.shape[-1], device=consolidate_out_adj.device)  # type: ignore
-        consolidate_out_adj[ind, ind] = 0  # type: ignore
-        d = torch.einsum('ij->i', consolidate_out_adj)
-        d = torch.sqrt(d)[:, None] + 1e-15
-        consolidate_out_adj = (consolidate_out_adj / d) / d.transpose(0, 1)
-        consolidate_out_adj_array = consolidate_out_adj.to_dense().detach().cpu().numpy()
-        # np.savetxt(fname=f'{output_dir}/consolidate_z.csv.gz', X=consolidate_z_array, delimiter=',')
-        # np.savetxt(fname=f'{output_dir}/consolidate_s.csv.gz', X=consolidate_s_array, delimiter=',')
-        np.savetxt(fname=f'{output_dir}/consolidate_out_adj.csv.gz', X=consolidate_out_adj_array, delimiter=',')
->>>>>>> 42661b52
 
     info(f'Predicting process end.')
     return consolidate_z_array, consolidate_s_array, consolidate_out_adj_array
