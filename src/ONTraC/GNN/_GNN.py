--- conflicted
+++ resolved
@@ -95,16 +95,10 @@
     info(f'Predicting process start.')
     each_sample_loader = DataLoader(dataset, batch_size=1)
     consolidate_flag = False
-<<<<<<< HEAD
+    consolidate_z_list = []  # N x Z
     consolidate_s_list = []  # N x C
     consolidate_out_list = []  # C x F
     consolidate_out_adj = None  # C x C
-=======
-    consolidate_z_list = []
-    consolidate_s_list = []
-    consolidate_out = None  # type: ignore
-    consolidate_out_adj = None  # type: ignore
->>>>>>> abdb1718
     for data in each_sample_loader:  # type: ignore
         info(f'Generating prediction results for {data.name[0]}.')
         data = data.to(batch_train.device)  # type: ignore
@@ -123,11 +117,12 @@
         if not consolidate_flag and ('s' in predict_result and 'out' in predict_result and 'out_adj' in predict_result):
             consolidate_flag = True
         if consolidate_flag:
-<<<<<<< HEAD
-            s = predict_result['s']  # N x C
+            z = predict_result['z']  # (sample's N) x Z
+            s = predict_result['s']  # (sample's N) x C
             out = predict_result['out']  # C x F
             if out.dim() == 3:
                 out = out.squeeze(0)
+            consolidate_z_list.append(z)
             consolidate_s_list.append(s)
             consolidate_out_list.append(out)
             edge_weight = torch.ones(data.edge_index.shape[1],
@@ -135,34 +130,12 @@
             adj_ = torch.sparse_coo_tensor(indices=data.edge_index, values=edge_weight)
             out_adj_ = torch.sparse.mm(s.t(), adj_).mm(s)
             consolidate_out_adj = out_adj_ if consolidate_out_adj is None else consolidate_out_adj + out_adj_
-=======
-            z = predict_result['z']  # 1 x N x Z
-            s = predict_result['s']  # 1 x N x C
-            out = predict_result['out']  # 1 x N x D
-            z = z.squeeze(0)  # N x Z
-            s = s.squeeze(0)  # N x C
-            consolidate_z_list.append(z)
-            consolidate_s_list.append(s)
-            out_adj_ = torch.matmul(torch.matmul(s.T, data.adj.squeeze(0)), s)  # C x C
-            consolidate_out_adj: Tensor = out_adj_ if consolidate_out_adj is None else consolidate_out_adj + out_adj_  # type: ignore
-            consolidate_out: Tensor = out.squeeze(0) * data.mask.sum(  # type: ignore
-            ) if consolidate_out is None else consolidate_out + out.squeeze(0) * data.mask.sum()  # N x D
->>>>>>> abdb1718
 
     consolidate_z_array, consolidate_s_array, consolidate_out_adj_array = None, None, None
     if consolidate_flag:
-<<<<<<< HEAD
-=======
-        # consolidate out
-        nodes_num = 0
-        for data in each_sample_loader:  # type: ignore
-            nodes_num += data.mask.sum()
-        consolidate_out = consolidate_out / nodes_num  # type: ignore
-        consolidate_out_array = consolidate_out.detach().cpu().numpy()  # type: ignore
-        np.savetxt(fname=f'{output_dir}/consolidate_out.csv.gz', X=consolidate_out_array, delimiter=',')
         # consolidate z
         consolidate_z = torch.cat(consolidate_z_list, dim=0)
->>>>>>> abdb1718
+        consolidate_z_array = consolidate_z.detach().cpu().numpy()
         # consolidate s
         consolidate_s = torch.cat(consolidate_s_list, dim=0)
         consolidate_s_array = consolidate_s.detach().cpu().numpy()
@@ -177,15 +150,9 @@
         d = torch.einsum('ij->i', consolidate_out_adj)
         d = torch.sqrt(d)[:, None] + 1e-15
         consolidate_out_adj = (consolidate_out_adj / d) / d.transpose(0, 1)
-<<<<<<< HEAD
         consolidate_out_adj_array = consolidate_out_adj.to_dense().detach().cpu().numpy()
-=======
-        consolidate_z_array = consolidate_z.detach().cpu().numpy()
-        consolidate_s_array = consolidate_s.detach().cpu().numpy()
-        consolidate_out_adj_array = consolidate_out_adj.detach().cpu().numpy()
         # np.savetxt(fname=f'{output_dir}/consolidate_z.csv.gz', X=consolidate_z_array, delimiter=',')
         # np.savetxt(fname=f'{output_dir}/consolidate_s.csv.gz', X=consolidate_s_array, delimiter=',')
->>>>>>> abdb1718
         np.savetxt(fname=f'{output_dir}/consolidate_out_adj.csv.gz', X=consolidate_out_adj_array, delimiter=',')
 
     info(f'Predicting process end.')
