import random
from optparse import Values
from typing import Callable, Dict, List, Optional, Tuple, Type

import numpy as np
import pandas as pd
import torch
from scipy.sparse import load_npz
from torch import Tensor
from torch_geometric.loader import DenseDataLoader

from ..data import SpatailOmicsDataset, load_dataset
from ..log import info
from ..train import SubBatchTrainProtocol


def load_data(options: Values) -> Tuple[SpatailOmicsDataset, DenseDataLoader]:
    """
    Load data and create sample loader.
    :param options: options.
    :return: dataset, sample_loader.
    """

    info('Loading dataset.')

    dataset = load_dataset(options=options)
    batch_size = options.batch_size if options.batch_size > 0 else len(dataset)
    sample_loader = DenseDataLoader(dataset, batch_size=batch_size)

    return dataset, sample_loader


def set_seed(seed: int) -> None:
    """
    Set seed.
    :param seed: seed.
    :return: None.
    """

    random.seed(seed)
    torch.manual_seed(seed)
    np.random.seed(seed)


def train(options: Values,
          nn_model: torch.nn.Module,
          BatchTrain: Type[SubBatchTrainProtocol],
          sample_loader: DenseDataLoader,
          inspect_funcs: Optional[List[Callable]] = None,
          model_name: str = 'GNN') -> SubBatchTrainProtocol:
    """
    GNN training process.
    :param options: options.
    :param nn_model: torch.nn.Module, GNN model.
    :param BatchTrain: Type[SubBatchTrainProtocol], batch train class.
    :param sample_loader: DenseDataLoader, sample loader.
    :param inspect_funcs: list of inspect functions.
    :param model_name: str, model name.
    :return: batch_train.
    """
    optimizer = torch.optim.Adam(nn_model.parameters(), lr=options.lr)
    batch_train = BatchTrain(model=nn_model, device=torch.device(options.device),
                             data_loader=sample_loader)  # type: ignore
    batch_train.save(path=f'{options.GNN_dir}/epoch_0.pt')

    loss_weight_args: Dict[str, float] = {
        key: value
        for key, value in options.__dict__.items() if key.endswith('loss_weight')
    }

    batch_train.train(optimizer=optimizer,
                      inspect_funcs=inspect_funcs,
                      max_epochs=options.epochs,
                      max_patience=options.patience,
                      min_delta=options.min_delta,
                      min_epochs=options.min_epochs,
                      output=options.GNN_dir,
                      **loss_weight_args)
    batch_train.save(path=f'{options.GNN_dir}/model_state_dict.pt')
    info(message=f'Training process end.')
    return batch_train


def evaluate(batch_train: SubBatchTrainProtocol, model_name: str) -> None:
    """
    Evaluate the performance of ONTraC model on data.
    :param batch_train: SubBatchTrainProtocol, batch train.
    :param model_name: str, model name.
    :return: None.
    """
    info(message=f'Evaluating process start.')
    loss_dict: Dict[str, np.floating] = batch_train.evaluate()  # type: ignore
    info(message=f'Evaluate loss, {repr(loss_dict)}')
    info(message=f'Evaluating process end.')


def predict(output_dir: str, batch_train: SubBatchTrainProtocol, dataset: SpatailOmicsDataset,
            model_name: str) -> Tuple[Optional[np.ndarray], Optional[np.ndarray]]:
    """
    Predict the results of ONTraC model on data.
    :param output_dir: str, output directory.
    :param batch_train: SubBatchTrainProtocol, batch train.
    :param dataset: SpatailOmicsDataset, dataset.
    :param model_name: str, model name.
    :return: consolidate_s_array, consolidate_out_adj_array.
    """
    info(f'Predicting process start.')
    each_sample_loader = DenseDataLoader(dataset, batch_size=1)
    consolidate_flag = False
    consolidate_s_list = []
    consolidate_out = None
    consolidate_out_adj = None
    for data in each_sample_loader:  # type: ignore
        info(f'Generating prediction results for {data.name[0]}.')
        data = data.to(batch_train.device)  # type: ignore
        predict_result = batch_train.predict_dict(data=data)  # type: ignore
        for key, value in predict_result.items():
            np.savetxt(fname=f'{output_dir}/{data.name[0]}_{key}.csv.gz',
                       X=value.squeeze(0).detach().cpu().numpy(),
                       delimiter=',')

        # consolidate results
        if not consolidate_flag and ('s' in predict_result and 'out' in predict_result and 'out_adj' in predict_result):
            consolidate_flag = True
        if consolidate_flag:
            s = predict_result['s']
            out = predict_result['out']
            s = s.squeeze(0)
            consolidate_s_list.append(s)
            out_adj_ = torch.matmul(torch.matmul(s.T, data.adj.squeeze(0)), s)
            consolidate_out_adj: Tensor = out_adj_ if consolidate_out_adj is None else consolidate_out_adj + out_adj_
            consolidate_out: Tensor = out.squeeze(
                0) * data.mask.sum() if consolidate_out is None else consolidate_out + out.squeeze(0) * data.mask.sum()

    consolidate_s_array, consolidate_out_adj_array = None, None
    if consolidate_flag:
        # consolidate out
        nodes_num = 0
        for data in each_sample_loader:  # type: ignore
            nodes_num += data.mask.sum()
        consolidate_out = consolidate_out / nodes_num  # type: ignore
        consolidate_out_array = consolidate_out.detach().cpu().numpy()  # type: ignore
        np.savetxt(fname=f'{output_dir}/consolidate_out.csv.gz', X=consolidate_out_array, delimiter=',')
        # consolidate s
        consolidate_s = torch.cat(consolidate_s_list, dim=0)
        # consolidate out_adj
        ind = torch.arange(consolidate_s.shape[-1], device=consolidate_out_adj.device)  # type: ignore
        consolidate_out_adj[ind, ind] = 0  # type: ignore
        d = torch.einsum('ij->i', consolidate_out_adj)
        d = torch.sqrt(d)[:, None] + 1e-15
        consolidate_out_adj = (consolidate_out_adj / d) / d.transpose(0, 1)
        consolidate_s_array = consolidate_s.detach().cpu().numpy()
        consolidate_out_adj_array = consolidate_out_adj.detach().cpu().numpy()
        np.savetxt(fname=f'{output_dir}/consolidate_s.csv.gz', X=consolidate_s_array, delimiter=',')
        np.savetxt(fname=f'{output_dir}/consolidate_out_adj.csv.gz', X=consolidate_out_adj_array, delimiter=',')

    info(f'Predicting process end.')
    return consolidate_s_array, consolidate_out_adj_array


def save_graph_pooling_results(meta_data_df: pd.DataFrame, dataset: SpatailOmicsDataset, rel_params: Dict,
                               consolidate_s_array: np.ndarray, output_dir: str) -> None:
    """
    Save graph pooling results as the Niche cluster (max probability for each niche & cell).
<<<<<<< HEAD
    :param meta_data_df: pd.DataFrame, original data. Sample and Cell_ID columns are used.
    :param dataset: SpatailOmicsDataset, dataset
    :param rel_params: dict, relative parameters
    :param consolidate_s_array: np.ndarray, consolidate s array
    :param output_dir: str, output directory
    :return: None
=======
    :param ori_data_df: pd.DataFrame, original data. Sample and Cell_ID columns are used.
    :param dataset: SpatailOmicsDataset, dataset.
    :param rel_params: dict, relative parameters.
    :param consolidate_s_array: np.ndarray, consolidate s array.
    :param output_dir: str, output directory.
    :return: None.
>>>>>>> 19227005
    """

    consolidate_s_niche_df = pd.DataFrame()
    consolidate_s_cell_df = pd.DataFrame()
    for i, data in enumerate(dataset):
        # the slice of data in each sample
        slice_ = slice(i * data.x.shape[0], i * data.x.shape[0] + data.mask.sum())
        consolidate_s = consolidate_s_array[slice_]  # N x C
        consolidate_s_df_ = pd.DataFrame(consolidate_s,
                                         columns=[f'NicheCluster_{i}' for i in range(consolidate_s.shape[1])])
        consolidate_s_df_['Cell_ID'] = meta_data_df[meta_data_df['Sample'] == data.name]['Cell_ID'].values
        consolidate_s_niche_df = pd.concat([consolidate_s_niche_df, consolidate_s_df_], axis=0)

        # niche to cell matrix
        niche_weight_matrix = load_npz(rel_params['Data'][i]['NicheWeightMatrix'])
        niche_to_cell_matrix = (
            niche_weight_matrix /
            niche_weight_matrix.sum(axis=0)).T  # normalize by the all niches associated with each cell, N x N

        consolidate_s_cell = niche_to_cell_matrix @ consolidate_s
        consolidate_s_cell_df_ = pd.DataFrame(consolidate_s_cell,
                                              columns=[f'NicheCluster_{i}' for i in range(consolidate_s_cell.shape[1])])
        consolidate_s_cell_df_['Cell_ID'] = meta_data_df[meta_data_df['Sample'] == data.name]['Cell_ID'].values
        consolidate_s_cell_df = pd.concat([consolidate_s_cell_df, consolidate_s_cell_df_], axis=0)

    consolidate_s_niche_df = consolidate_s_niche_df.set_index('Cell_ID')
    consolidate_s_niche_df = consolidate_s_niche_df.loc[meta_data_df['Cell_ID'], :]
    consolidate_s_niche_df.to_csv(f'{output_dir}/niche_level_niche_cluster.csv.gz',
                                  index=True,
                                  index_label='Cell_ID',
                                  header=True)
    consolidate_s_niche_df['Niche_Cluster'] = consolidate_s_niche_df.values.argmax(axis=1)
    consolidate_s_niche_df['Niche_Cluster'].to_csv(f'{output_dir}/niche_level_max_niche_cluster.csv.gz',
                                                   index=True,
                                                   header=True)
    consolidate_s_cell_df = consolidate_s_cell_df.set_index('Cell_ID')
    consolidate_s_cell_df = consolidate_s_cell_df.loc[meta_data_df['Cell_ID'], :]
    consolidate_s_cell_df.to_csv(f'{output_dir}/cell_level_niche_cluster.csv.gz',
                                 index=True,
                                 index_label='Cell_ID',
                                 header=True)
    consolidate_s_cell_df['Niche_Cluster'] = consolidate_s_cell_df.values.argmax(axis=1)
    consolidate_s_cell_df['Niche_Cluster'].to_csv(f'{output_dir}/cell_level_max_niche_cluster.csv.gz',
                                                  index=True,
                                                  header=True)<|MERGE_RESOLUTION|>--- conflicted
+++ resolved
@@ -162,21 +162,12 @@
                                consolidate_s_array: np.ndarray, output_dir: str) -> None:
     """
     Save graph pooling results as the Niche cluster (max probability for each niche & cell).
-<<<<<<< HEAD
-    :param meta_data_df: pd.DataFrame, original data. Sample and Cell_ID columns are used.
-    :param dataset: SpatailOmicsDataset, dataset
-    :param rel_params: dict, relative parameters
-    :param consolidate_s_array: np.ndarray, consolidate s array
-    :param output_dir: str, output directory
-    :return: None
-=======
-    :param ori_data_df: pd.DataFrame, original data. Sample and Cell_ID columns are used.
+    :param meta_data_df: pd.DataFrame, meta data. Sample and Cell_ID columns are used.
     :param dataset: SpatailOmicsDataset, dataset.
     :param rel_params: dict, relative parameters.
     :param consolidate_s_array: np.ndarray, consolidate s array.
     :param output_dir: str, output directory.
     :return: None.
->>>>>>> 19227005
     """
 
     consolidate_s_niche_df = pd.DataFrame()
