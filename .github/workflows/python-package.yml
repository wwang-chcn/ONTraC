--- conflicted
+++ resolved
@@ -11,11 +11,8 @@
       - V2
       - v1.0
       - v1.1
-<<<<<<< HEAD
+      - v1.2
       - v2.0
-=======
-      - v1.2
->>>>>>> 998115ba
   pull_request:
   workflow_dispatch:
 
