--- conflicted
+++ resolved
@@ -8,17 +8,10 @@
     branches:
       - main
       - V1
-<<<<<<< HEAD
       - V2
+      - v1.0
+      - v2.0
   pull_request:
-    branches:
-      - main
-      - V1
-      - V2
-=======
-      - v1.0
-  pull_request:
->>>>>>> 52b288a6
   workflow_dispatch:
 
 jobs:
