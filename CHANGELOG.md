--- conflicted
+++ resolved
@@ -1,16 +1,12 @@
 # Change log
 
-<<<<<<< HEAD
 ## [2.0.3] - 2025-Aug-25
 
 Change:
 
 - Accelerate cell type composition loading via new methods
 
-## [2.0.2] - 2025-June-24
-=======
 ## [2.0.2] - 2025-July-24
->>>>>>> f8169bab
 
 Fixed:
 
