# Change log

<<<<<<< HEAD
## [2.0.0] - XXXX-XXX-XX

Added:

- Added flexible cell type coding function
- Cell type coding adjust visualization
- Adjusted cell type composition visualization
- Support gene expression input
- Support embeddings input
- Weighted NT score assign for niche clusters
- Support spots-based data and analysis its results
- Visualization of cell clustering results
- Warning for deprecated options

Changed:

- Updated default values for train loss weights
- Modified purity loss calculation to be independent of cell type number
- Default value of `MODULARITY_LOSS_WEIGHT` changed to 1
- Default value of `PURITY_LOSS_WEIGHT` changed to 30
- Default value of `BETA` changed to 0.3

Fixed:

- Resolved bug in regularization loss calculation for multi-sample batches
=======
## [XXXXX] - XXXX-XXX-XX

Added:

- `Diffusion map` as one niche trajectory construction method
>>>>>>> 7185e4d4

## [1.0.7] - 2024-XXX-XX

Added:

- Niche cluster connectivity visualization for each sample
- `scale factor` controlling the size of spatial-based plots

Changed:

- Make `log` file optional for `ONTraC_analysis`

Fixed:

- Issues caused `ONTraC_GNN` still need dataset input

## [1.0.6] - 2024-Sep-20

Added:

- `ONTraC_GNN` for running GNN only
- GNN parameters group validation
- More functions descriptions under GNN part
- Transparent edges and colorbar for niche cluster connectivities visualization
- `TSP` method for Niche Trajectory construction

Changed:

- rename `GP` to `ONTraC_GP`

Fixed:

- Loading dataset error in `NicheTrajectory`
- Log printing error on Windows

## [1.0.5] - 2024-Sep-8

Added:

- Niche trajectory visualization suppression parameter

## [1.0.4] - 2024-Sep-3

Added:

- Integrate mudole with other workflow

## [1.0.3] - 2024-Aug-25

Added:

- GitHub conda building workflow

## [1.0.2] - 2024-Aug-21

Added:

- test module
- GitHub pytest workflow

## [1.0.1] - 2024-July-30

Added:

- `citation` info

## [1.0.0] - 2024-July-10

Added:

- `N_LOCAL` parameter
- Parameters validation for `niche_net_constr`

Changed:

- Support Python 3.10 and 3.12
- Refined Package structures
- Change the name of `NTScore` to `NicheTrajectory`
- Skip violinplot about cell type density along NT score in case of more than 100 cell types input

## [0.0.9] - 2024-Jun-20

Changed:

- Make the default value of beta consistent with our paper
- Update tutorials

Fixed:

- Input table handling: support int format for sample

## [0.0.8] - 2024-Jun-10

Added:

- Cell type composition visualization suppression parameter
- Niche cluster loadings visualization suppression parameter

Added:

- Cell type composition visualization suppression parameter
- Niche cluster loadings visualization suppression parameter

Changed:

- Instruction for `analysis` installation
- Make log file and train loss in `analysis` part optional
- Get `edge_index` directly in `niche_net_constr` module
- Make losses name consistent with the paper

Fixed:

- Incorrect version display

## [0.0.7] - 2024-May-13

Added:

- Citation information
- New parameter `sample` in `analysis` module for plotting by sample
- Multiple cell type check in input data
- More detailed log output

Changed:

- Flexible figure size for some visualization
- IO options validation and output directories creation logic
- Device validate and use logic
- dataset load logic

Fixed:

- Fixed cell type composition read in analysis
- SpatialOmicsDataset using old saved data

Removed:

- Moved example dataset to Zenodo

## [0.0.6] - 2024-May-5

Added:

- Added `ONTraC_analysis` and `analysis` module
- Added `niche cluster` part in `GP.py`
- Added version information at the top of the output

Changed:

- Update package structures
- Update imports in `createDataSet.py`, `GP.py`, and `NTScore.py`
- Update package buildup settings in `pyproject.toml` and `MANIFEST.in`

Fixed:

- Fixed bug in `createDataSet.py`

## [0.0.5] - 2024-Apr-25

Added:

- Added `installation` tutorial
- Added `reproducible codes` for paper

Changed:

- Refactored the `pyproject.toml` according to setuptools
- Rename losses name to make them consistent with paper

Removed:

- Removed Unused imports and files
- Removed `setup.py`

## [0.0.4] - 2024-Apr-16

Added:

- Added `simulation` data and tutorial
- Added `niche cluster` information output
- Added `niche cluster` tutorial
- Added duplicate `Cell_ID` handle

Changed:

- Make this repository public

Fixed:

- Fixed errors when there is only 1 sample for `post-analysis` tutorial

## [0.0.3] - 2024-Apr-2

Added

- Added `post-analysis` tutorial

Changed:

- Updated dependent packages information
- Updated installation tutorial
- Updated `stereo-seq` example

## [0.0.2] - 2024-Mar-12

Added

- Added package description
- Added `.gitignore` to remove unnecessary files
- Added `ONTraC` for running all steps together
- Added `NTScore` for generating NTScore from GNN output
- Added pip installation support

Changed:

- New environment constructions
- Running process
- Uniform parameters control
- Output directories
- `createDataSet` generate cell type composition and GNN input from raw input
- Input data format<|MERGE_RESOLUTION|>--- conflicted
+++ resolved
@@ -1,6 +1,5 @@
 # Change log
 
-<<<<<<< HEAD
 ## [2.0.0] - XXXX-XXX-XX
 
 Added:
@@ -26,13 +25,12 @@
 Fixed:
 
 - Resolved bug in regularization loss calculation for multi-sample batches
-=======
+
 ## [XXXXX] - XXXX-XXX-XX
 
 Added:
 
 - `Diffusion map` as one niche trajectory construction method
->>>>>>> 7185e4d4
 
 ## [1.0.7] - 2024-XXX-XX
 
