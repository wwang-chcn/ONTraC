# Change log

<<<<<<< HEAD
## [2.0.0] - XXXX-XXX-XX

Added:

- Added flexible cell type coding function
- Cell type coding adjust visualization
- Adjusted cell type composition visualization
- Support gene expression input
- Support embeddings input
- Weighted NT score assign for niche clusters
- Support spots-based data and analysis its results
- Visualization of clustering results

Changed:

- Updated default values for train loss weights
- Modified purity loss calculation to be independent of cell type number
- Default value of `MODULARITY_LOSS_WEIGHT` changed to 1
- Default value of `PURITY_LOSS_WEIGHT` changed to 30
- Default value of `BETA` changed to 0.3

Fixed:

- Resolved bug in regularization loss calculation for multi-sample batches
=======
## [1.0.1] - 2024-July-30

Added:

- `citation` info
>>>>>>> e1b7332d

## [1.0.0] - 2024-July-10

Added:

- `N_LOCAL` parameter
- Parameters validation for `niche_net_constr`

Changed:

- Support Python 3.10 and 3.12
- Refined Package structures
- Change the name of `NTScore` to `NicheTrajectory`
- Skip violinplot about cell type density along NT score in case of more than 100 cell types input

## [0.0.9] - 2024-Jun-20

Changed:

- Make the default value of beta consistent with our paper
- Update tutorials

Fixed:

- Input table handling: support int format for sample

## [0.0.8] - 2024-Jun-10

Added:

- Cell type composition visualization suppression parameter
- Niche cluster loadings visualization suppression parameter

Added:

- Cell type composition visualization suppression parameter
- Niche cluster loadings visualization suppression parameter

Changed:

- Instruction for `analysis` installation
- Make log file and train loss in `analysis` part optional
- Get `edge_index` directly in `niche_net_constr` module
- Make losses name consistent with the paper

Fixed:

- Incorrect version display

## [0.0.7] - 2024-May-13

Added:

- Citation information
- New parameter `sample` in `analysis` module for plotting by sample
- Multiple cell type check in input data
- More detailed log output

Changed:

- Flexible figure size for some visualization
- IO options validation and output directories creation logic
- Device validate and use logic
- dataset load logic

Fixed:

- Fixed cell type composition read in analysis
- SpatialOmicsDataset using old saved data

Removed:

- Moved example dataset to Zenodo

## [0.0.6] - 2024-May-5

Added:

- Added `ONTraC_analysis` and `analysis` module
- Added `niche cluster` part in `GP.py`
- Added version information at the top of the output

Changed:

- Update package structures
- Update imports in `createDataSet.py`, `GP.py`, and `NTScore.py`
- Update package buildup settings in `pyproject.toml` and `MANIFEST.in`

Fixed:

- Fixed bug in `createDataSet.py`

## [0.0.5] - 2024-Apr-25

Added:

- Added `installation` tutorial
- Added `reproducible codes` for paper

Changed:

- Refactored the `pyproject.toml` according to setuptools
- Rename losses name to make them consistent with paper

Removed:

- Removed Unused imports and files
- Removed `setup.py`

## [0.0.4] - 2024-Apr-16

Added:

- Added `simulation` data and tutorial
- Added `niche cluster` information output
- Added `niche cluster` tutorial
- Added duplicate `Cell_ID` handle

Changed:

- Make this repository public

Fixed:

- Fixed errors when there is only 1 sample for `post-analysis` tutorial

## [0.0.3] - 2024-Apr-2

Added

- Added `post-analysis` tutorial

Changed:

- Updated dependent packages information
- Updated installation tutorial
- Updated `stereo-seq` example

## [0.0.2] - 2024-Mar-12

Added

- Added package description
- Added `.gitignore` to remove unnecessary files
- Added `ONTraC` for run all steps together
- Added `NTScore` for generate NTScore from GNN output
- Added pip installation support

Changed:

- New environment constructions
- Running process
- Uniform parameters control
- Output directories
- `createDataSet` generate cell type compostion and GNN input from raw input
- Input data format<|MERGE_RESOLUTION|>--- conflicted
+++ resolved
@@ -1,6 +1,5 @@
 # Change log
 
-<<<<<<< HEAD
 ## [2.0.0] - XXXX-XXX-XX
 
 Added:
@@ -25,13 +24,12 @@
 Fixed:
 
 - Resolved bug in regularization loss calculation for multi-sample batches
-=======
+
 ## [1.0.1] - 2024-July-30
 
 Added:
 
 - `citation` info
->>>>>>> e1b7332d
 
 ## [1.0.0] - 2024-July-10
 
