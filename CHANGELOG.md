--- conflicted
+++ resolved
@@ -1,12 +1,11 @@
 # Change log
 
-<<<<<<< HEAD
 ## [XXXXX] - XXXX-XXX-XX
 
 Added:
 
 - `Diffusion map` as one niche trajectory construction method
-=======
+
 ## [1.1.2] - 2025-Jan-12
 
 Added:
@@ -22,7 +21,6 @@
 Fixed:
 
 - Wrong processing for sample name using int
->>>>>>> 5454eb38
 
 ## [1.1.0] - 2024-Nov-24
 
