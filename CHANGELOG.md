# Change log

<<<<<<< HEAD
## [2.0.0] - XXXX-XXX-XX

Added:

- Added flexible cell type coding function
- Cell type coding adjust visualization
- Adjusted cell type composition visualization
- Support gene expression input
- Support embeddings input
- Weighted NT score assign for niche clusters
- Support spots-based data and analysis its results
- Visualization of clustering results

Changed:

- Updated default values for train loss weights
- Modified purity loss calculation to be independent of cell type number
- Default value of `MODULARITY_LOSS_WEIGHT` changed to 1
- Default value of `PURITY_LOSS_WEIGHT` changed to 30
- Default value of `BETA` changed to 0.3

Fixed:

- Resolved bug in regularization loss calculation for multi-sample batches
=======
## [1.0.6] - 2024-XXX-XX

Added:

- `ONTraC_GNN` for running GNN only
- GNN parameters group validation
- More functions descriptions under GNN part

Changed:

- rename `GP` to `ONTraC_GP`
>>>>>>> 92bec239

## [1.0.5] - 2024-Sep-8

Added:

- Niche trajectory visualization suppression parameter

## [1.0.4] - 2024-Sep-3

Added:

- Integrate mudole with other workflow

## [1.0.3] - 2024-Aug-25

Added:

- GitHub conda building workflow

## [1.0.2] - 2024-Aug-21

Added:

- test module
- GitHub pytest workflow

## [1.0.1] - 2024-July-30

Added:

- `citation` info

## [1.0.0] - 2024-July-10

Added:

- `N_LOCAL` parameter
- Parameters validation for `niche_net_constr`

Changed:

- Support Python 3.10 and 3.12
- Refined Package structures
- Change the name of `NTScore` to `NicheTrajectory`
- Skip violinplot about cell type density along NT score in case of more than 100 cell types input

## [0.0.9] - 2024-Jun-20

Changed:

- Make the default value of beta consistent with our paper
- Update tutorials

Fixed:

- Input table handling: support int format for sample

## [0.0.8] - 2024-Jun-10

Added:

- Cell type composition visualization suppression parameter
- Niche cluster loadings visualization suppression parameter

Added:

- Cell type composition visualization suppression parameter
- Niche cluster loadings visualization suppression parameter

Changed:

- Instruction for `analysis` installation
- Make log file and train loss in `analysis` part optional
- Get `edge_index` directly in `niche_net_constr` module
- Make losses name consistent with the paper

Fixed:

- Incorrect version display

## [0.0.7] - 2024-May-13

Added:

- Citation information
- New parameter `sample` in `analysis` module for plotting by sample
- Multiple cell type check in input data
- More detailed log output

Changed:

- Flexible figure size for some visualization
- IO options validation and output directories creation logic
- Device validate and use logic
- dataset load logic

Fixed:

- Fixed cell type composition read in analysis
- SpatialOmicsDataset using old saved data

Removed:

- Moved example dataset to Zenodo

## [0.0.6] - 2024-May-5

Added:

- Added `ONTraC_analysis` and `analysis` module
- Added `niche cluster` part in `GP.py`
- Added version information at the top of the output

Changed:

- Update package structures
- Update imports in `createDataSet.py`, `GP.py`, and `NTScore.py`
- Update package buildup settings in `pyproject.toml` and `MANIFEST.in`

Fixed:

- Fixed bug in `createDataSet.py`

## [0.0.5] - 2024-Apr-25

Added:

- Added `installation` tutorial
- Added `reproducible codes` for paper

Changed:

- Refactored the `pyproject.toml` according to setuptools
- Rename losses name to make them consistent with paper

Removed:

- Removed Unused imports and files
- Removed `setup.py`

## [0.0.4] - 2024-Apr-16

Added:

- Added `simulation` data and tutorial
- Added `niche cluster` information output
- Added `niche cluster` tutorial
- Added duplicate `Cell_ID` handle

Changed:

- Make this repository public

Fixed:

- Fixed errors when there is only 1 sample for `post-analysis` tutorial

## [0.0.3] - 2024-Apr-2

Added

- Added `post-analysis` tutorial

Changed:

- Updated dependent packages information
- Updated installation tutorial
- Updated `stereo-seq` example

## [0.0.2] - 2024-Mar-12

Added

- Added package description
- Added `.gitignore` to remove unnecessary files
- Added `ONTraC` for running all steps together
- Added `NTScore` for generating NTScore from GNN output
- Added pip installation support

Changed:

- New environment constructions
- Running process
- Uniform parameters control
- Output directories
- `createDataSet` generate cell type compostion and GNN input from raw input
- Input data format<|MERGE_RESOLUTION|>--- conflicted
+++ resolved
@@ -1,6 +1,5 @@
 # Change log
 
-<<<<<<< HEAD
 ## [2.0.0] - XXXX-XXX-XX
 
 Added:
@@ -25,7 +24,7 @@
 Fixed:
 
 - Resolved bug in regularization loss calculation for multi-sample batches
-=======
+
 ## [1.0.6] - 2024-XXX-XX
 
 Added:
@@ -37,7 +36,6 @@
 Changed:
 
 - rename `GP` to `ONTraC_GP`
->>>>>>> 92bec239
 
 ## [1.0.5] - 2024-Sep-8
 
