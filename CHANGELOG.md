# Change log

## [1.1.0] - XXXX-XXX-XX

<<<<<<< HEAD
Added:

- Low resolution (spot-based) data support
- External modules (RCTD)

=======
>>>>>>> 96b2df45
Changed:

- Make options and modules' name consistent
  - NN/niche network
  - GNN/graph neural network
  - NT/niche trajectory
  - Rename `createDataSet` to `ONTraC_NN`
  - Rename `NicheTrajectory` to `ONTraC_NT`
  - Rename `ONTraC_GP` to `ONTraC_GT`
- Refine the optparser structures
- Extract preprocessing modules

<<<<<<< HEAD
Fixed:

- `TSP` method for Niche Trajectory construction
- Asymmeteric niche cluster connectivities

=======
>>>>>>> 96b2df45
## [1.0.7] - 2024-Oct-23

Added:

- Niche cluster connectivity visualization for each sample
- Node colorbar for cluster connectivity visualization
- `scale factor` controlling the size of spatial-based plots
- `N_GCN_LAYERS` controlling the number of GCN layers in the model

Changed:

- Make `log` file optional for `ONTraC_analysis`

Fixed:

- Issues caused `ONTraC_GNN` still need dataset input

## [1.0.6] - 2024-Sep-20

Added:

- `ONTraC_GNN` for running GNN only
- GNN parameters group validation
- More functions descriptions under GNN part
- Transparent edges and colorbar for niche cluster connectivities visualization
- `TSP` method for Niche Trajectory construction

Changed:

- rename `GP` to `ONTraC_GP`

Fixed:

- Loading dataset error in `NicheTrajectory`
- Log printing error on Windows

## [1.0.5] - 2024-Sep-8

Added:

- Niche trajectory visualization suppression parameter

## [1.0.4] - 2024-Sep-3

Added:

- Integrate mudole with other workflow

## [1.0.3] - 2024-Aug-25

Added:

- GitHub conda building workflow

## [1.0.2] - 2024-Aug-21

Added:

- test module
- GitHub pytest workflow

## [1.0.1] - 2024-July-30

Added:

- `citation` info

## [1.0.0] - 2024-July-10

Added:

- `N_LOCAL` parameter
- Parameters validation for `niche_net_constr`

Changed:

- Support Python 3.10 and 3.12
- Refined Package structures
- Change the name of `NTScore` to `NicheTrajectory`
- Skip violinplot about cell type density along NT score in case of more than 100 cell types input

## [0.0.9] - 2024-Jun-20

Changed:

- Make the default value of beta consistent with our paper
- Update tutorials

Fixed:

- Input table handling: support int format for sample

## [0.0.8] - 2024-Jun-10

Added:

- Cell type composition visualization suppression parameter
- Niche cluster loadings visualization suppression parameter

Changed:

- Instruction for `analysis` installation
- Make log file and train loss in `analysis` part optional
- Get `edge_index` directly in `niche_net_constr` module
- Make losses name consistent with the paper

Fixed:

- Incorrect version display

## [0.0.7] - 2024-May-13

Added:

- Citation information
- New parameter `sample` in `analysis` module for plotting by sample
- Multiple cell type check in input data
- More detailed log output

Changed:

- Flexible figure size for some visualization
- IO options validation and output directories creation logic
- Device validate and use logic
- dataset load logic

Fixed:

- Fixed cell type composition read in analysis
- SpatialOmicsDataset using old saved data

Removed:

- Moved example dataset to Zenodo

## [0.0.6] - 2024-May-5

Added:

- Added `ONTraC_analysis` and `analysis` module
- Added `niche cluster` part in `GP.py`
- Added version information at the top of the output

Changed:

- Update package structures
- Update imports in `createDataSet.py`, `GP.py`, and `NTScore.py`
- Update package buildup settings in `pyproject.toml` and `MANIFEST.in`

Fixed:

- Fixed bug in `createDataSet.py`

## [0.0.5] - 2024-Apr-25

Added:

- Added `installation` tutorial
- Added `reproducible codes` for paper

Changed:

- Refactored the `pyproject.toml` according to setuptools
- Rename losses name to make them consistent with paper

Removed:

- Removed Unused imports and files
- Removed `setup.py`

## [0.0.4] - 2024-Apr-16

Added:

- Added `simulation` data and tutorial
- Added `niche cluster` information output
- Added `niche cluster` tutorial
- Added duplicate `Cell_ID` handle

Changed:

- Make this repository public

Fixed:

- Fixed errors when there is only 1 sample for `post-analysis` tutorial

## [0.0.3] - 2024-Apr-2

Added

- Added `post-analysis` tutorial

Changed:

- Updated dependent packages information
- Updated installation tutorial
- Updated `stereo-seq` example

## [0.0.2] - 2024-Mar-12

Added

- Added package description
- Added `.gitignore` to remove unnecessary files
- Added `ONTraC` for running all steps together
- Added `NTScore` for generating NTScore from GNN output
- Added pip installation support

Changed:

- New environment constructions
- Running process
- Uniform parameters control
- Output directories
- `createDataSet` generate cell type composition and GNN input from raw input
- Input data format<|MERGE_RESOLUTION|>--- conflicted
+++ resolved
@@ -2,14 +2,6 @@
 
 ## [1.1.0] - XXXX-XXX-XX
 
-<<<<<<< HEAD
-Added:
-
-- Low resolution (spot-based) data support
-- External modules (RCTD)
-
-=======
->>>>>>> 96b2df45
 Changed:
 
 - Make options and modules' name consistent
@@ -22,14 +14,6 @@
 - Refine the optparser structures
 - Extract preprocessing modules
 
-<<<<<<< HEAD
-Fixed:
-
-- `TSP` method for Niche Trajectory construction
-- Asymmeteric niche cluster connectivities
-
-=======
->>>>>>> 96b2df45
 ## [1.0.7] - 2024-Oct-23
 
 Added:
