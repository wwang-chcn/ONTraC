# Change log

<<<<<<< HEAD
## [1.1.4.post1] - 2025-Apr-13

Fixed:

- Missing meta input file info in log

## [1.1.4] - 2025-Mar-5

Changed:

- Update dependencies
- Refactor the I/O options module
- Refactor the I/O options validation in integrate to be based on optparser
- Uniform default colors of cell types for different cell type related visulization

Fixed:

- Niche cluster size calculation in `plot_niche_cluster_connectivity_bysample_from_anadata`
- Different color palette in `plot_spatial_cell_type_distribution_dataset` with multiple samples
=======
## [1.1.3.post1] - 2025-May-6

Fixed:

- Security issue caused by pytorch

Removed:

- Conda build workflow due to torch do not support it any more
>>>>>>> 44a9d7e7

## [1.1.3] - 2025-Jan-15

Changed:

- Make niche cluster visualization no longer dependent on NT score

## [1.1.2] - 2025-Jan-12

Added:

- Node size legend in niche cluster connectivities visualization

Changed:

- Make node color legend optional in niche cluster connectivities visualization

## [1.1.1] - 2025-Jan-6

Fixed:

- Wrong processing for sample name using int

## [1.1.0] - 2024-Nov-24

Changed:

- Make options and modules' name consistent
  - NN/niche network
  - GNN/graph neural network
  - NT/niche trajectory
  - Rename `createDataSet` to `ONTraC_NN`
  - Rename `NicheTrajectory` to `ONTraC_NT`
  - Rename `ONTraC_GP` to `ONTraC_GT`
- Refine the optparser structures
- Extract preprocessing modules

## [1.0.7] - 2024-Oct-23

Added:

- Niche cluster connectivity visualization for each sample
- Node colorbar for cluster connectivity visualization
- `scale factor` controlling the size of spatial-based plots
- `N_GCN_LAYERS` controlling the number of GCN layers in the model

Changed:

- Make `log` file optional for `ONTraC_analysis`

Fixed:

- Issues caused `ONTraC_GNN` still need dataset input

## [1.0.6] - 2024-Sep-20

Added:

- `ONTraC_GNN` for running GNN only
- GNN parameters group validation
- More functions descriptions under GNN part
- Transparent edges and colorbar for niche cluster connectivities visualization
- `TSP` method for Niche Trajectory construction

Changed:

- rename `GP` to `ONTraC_GP`

Fixed:

- Loading dataset error in `NicheTrajectory`
- Log printing error on Windows

## [1.0.5] - 2024-Sep-8

Added:

- Niche trajectory visualization suppression parameter

## [1.0.4] - 2024-Sep-3

Added:

- Integrate mudole with other workflow

## [1.0.3] - 2024-Aug-25

Added:

- GitHub conda building workflow

## [1.0.2] - 2024-Aug-21

Added:

- test module
- GitHub pytest workflow

## [1.0.1] - 2024-July-30

Added:

- `citation` info

## [1.0.0] - 2024-July-10

Added:

- `N_LOCAL` parameter
- Parameters validation for `niche_net_constr`

Changed:

- Support Python 3.10 and 3.12
- Refined Package structures
- Change the name of `NTScore` to `NicheTrajectory`
- Skip violinplot about cell type density along NT score in case of more than 100 cell types input

## [0.0.9] - 2024-Jun-20

Changed:

- Make the default value of beta consistent with our paper
- Update tutorials

Fixed:

- Input table handling: support int format for sample

## [0.0.8] - 2024-Jun-10

Added:

- Cell type composition visualization suppression parameter
- Niche cluster loadings visualization suppression parameter

Changed:

- Instruction for `analysis` installation
- Make log file and train loss in `analysis` part optional
- Get `edge_index` directly in `niche_net_constr` module
- Make losses name consistent with the paper

Fixed:

- Incorrect version display

## [0.0.7] - 2024-May-13

Added:

- Citation information
- New parameter `sample` in `analysis` module for plotting by sample
- Multiple cell type check in input data
- More detailed log output

Changed:

- Flexible figure size for some visualization
- IO options validation and output directories creation logic
- Device validate and use logic
- dataset load logic

Fixed:

- Fixed cell type composition read in analysis
- SpatialOmicsDataset using old saved data

Removed:

- Moved example dataset to Zenodo

## [0.0.6] - 2024-May-5

Added:

- Added `ONTraC_analysis` and `analysis` module
- Added `niche cluster` part in `GP.py`
- Added version information at the top of the output

Changed:

- Update package structures
- Update imports in `createDataSet.py`, `GP.py`, and `NTScore.py`
- Update package buildup settings in `pyproject.toml` and `MANIFEST.in`

Fixed:

- Fixed bug in `createDataSet.py`

## [0.0.5] - 2024-Apr-25

Added:

- Added `installation` tutorial
- Added `reproducible codes` for paper

Changed:

- Refactored the `pyproject.toml` according to setuptools
- Rename losses name to make them consistent with paper

Removed:

- Removed Unused imports and files
- Removed `setup.py`

## [0.0.4] - 2024-Apr-16

Added:

- Added `simulation` data and tutorial
- Added `niche cluster` information output
- Added `niche cluster` tutorial
- Added duplicate `Cell_ID` handle

Changed:

- Make this repository public

Fixed:

- Fixed errors when there is only 1 sample for `post-analysis` tutorial

## [0.0.3] - 2024-Apr-2

Added

- Added `post-analysis` tutorial

Changed:

- Updated dependent packages information
- Updated installation tutorial
- Updated `stereo-seq` example

## [0.0.2] - 2024-Mar-12

Added

- Added package description
- Added `.gitignore` to remove unnecessary files
- Added `ONTraC` for running all steps together
- Added `NTScore` for generating NTScore from GNN output
- Added pip installation support

Changed:

- New environment constructions
- Running process
- Uniform parameters control
- Output directories
- `createDataSet` generate cell type composition and GNN input from raw input
- Input data format<|MERGE_RESOLUTION|>--- conflicted
+++ resolved
@@ -1,6 +1,15 @@
 # Change log
 
-<<<<<<< HEAD
+## [1.1.4.post2] - 2025-May-6
+
+Fixed:
+
+- Security issue caused by pytorch
+
+Removed:
+
+- Conda build workflow due to torch do not support it any more
+
 ## [1.1.4.post1] - 2025-Apr-13
 
 Fixed:
@@ -20,17 +29,6 @@
 
 - Niche cluster size calculation in `plot_niche_cluster_connectivity_bysample_from_anadata`
 - Different color palette in `plot_spatial_cell_type_distribution_dataset` with multiple samples
-=======
-## [1.1.3.post1] - 2025-May-6
-
-Fixed:
-
-- Security issue caused by pytorch
-
-Removed:
-
-- Conda build workflow due to torch do not support it any more
->>>>>>> 44a9d7e7
 
 ## [1.1.3] - 2025-Jan-15
 
