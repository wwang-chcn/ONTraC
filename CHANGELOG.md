--- conflicted
+++ resolved
@@ -1,11 +1,10 @@
 # Change log
 
-<<<<<<< HEAD
-## [XXXXX] - XXXX-XXX-XX
+## [2.0.0] - XXXX-XXX-XX
+
+Added:
 
 - Added flexible cell type coding option
-=======
-## [2.0.0] - XXXX-XXX-XX
 
 Fixed:
 
@@ -21,7 +20,6 @@
 Fixed:
 
 - Input table handling: support int format for sample
->>>>>>> aa5514e9
 
 ## [0.0.8] - 2024-Jun-10
 
