# Change log

<<<<<<< HEAD
## [2.0.0] - XXXX-XXX-XX

Added:

- Added flexible cell type coding function
- Cell type coding adjust visualization
- Adjusted cell type composition visualization

Changed:

- Updated default values for train loss weights
- Modified purity loss calculation to be independent of cell type number
- Default value of `MODULARITY_LOSS_WEIGHT` changed to 1
- Default value of `PURITY_LOSS_WEIGHT` changed to 30
- Default value of `BETA` changed to 0.3

Fixed:

- Resolved bug in regularization loss calculation for multi-sample batches

## [1.0.0] - XXXX-XXX-XX
=======
## [1.0.0] - 2024-July-10
>>>>>>> 47211c75

Added:

- `N_LOCAL` parameter
- Parameters validation for `niche_net_constr`

Changed:

- Support Python 3.10 and 3.12
- Refined Package structures
- Change the name of `NTScore` to `NicheTrajectory`
- Skip violinplot about cell type density along NT score in case of more than 100 cell types input

## [0.0.9] - 2024-Jun-20

Changed:

- Make the default value of beta consistent with our paper
- Update tutorials

Fixed:

- Input table handling: support int format for sample

## [0.0.8] - 2024-Jun-10

Added:

- Cell type composition visualization suppression parameter
- Niche cluster loadings visualization suppression parameter

Added:

- Cell type composition visualization suppression parameter
- Niche cluster loadings visualization suppression parameter

Changed:

- Instruction for `analysis` installation
- Make log file and train loss in `analysis` part optional
- Get `edge_index` directly in `niche_net_constr` module
- Make losses name consistent with the paper

Fixed:

- Incorrect version display

## [0.0.7] - 2024-May-13

Added:

- Citation information
- New parameter `sample` in `analysis` module for plotting by sample
- Multiple cell type check in input data
- More detailed log output

Changed:

- Flexible figure size for some visualization
- IO options validation and output directories creation logic
- Device validate and use logic
- dataset load logic

Fixed:

- Fixed cell type composition read in analysis
- SpatialOmicsDataset using old saved data

Removed:

- Moved example dataset to Zenodo

## [0.0.6] - 2024-May-5

Added:

- Added `ONTraC_analysis` and `analysis` module
- Added `niche cluster` part in `GP.py`
- Added version information at the top of the output

Changed:

- Update package structures
- Update imports in `createDataSet.py`, `GP.py`, and `NTScore.py`
- Update package buildup settings in `pyproject.toml` and `MANIFEST.in`

Fixed:

- Fixed bug in `createDataSet.py`

## [0.0.5] - 2024-Apr-25

Added:

- Added `installation` tutorial
- Added `reproducible codes` for paper

Changed:

- Refactored the `pyproject.toml` according to setuptools
- Rename losses name to make them consistent with paper

Removed:

- Removed Unused imports and files
- Removed `setup.py`

## [0.0.4] - 2024-Apr-16

Added:

- Added `simulation` data and tutorial
- Added `niche cluster` information output
- Added `niche cluster` tutorial
- Added duplicate `Cell_ID` handle

Changed:

- Make this repository public

Fixed:

- Fixed errors when there is only 1 sample for `post-analysis` tutorial

## [0.0.3] - 2024-Apr-2

Added

- Added `post-analysis` tutorial

Changed:

- Updated dependent packages information
- Updated installation tutorial
- Updated `stereo-seq` example

## [0.0.2] - 2024-Mar-12

Added

- Added package description
- Added `.gitignore` to remove unnecessary files
- Added `ONTraC` for run all steps together
- Added `NTScore` for generate NTScore from GNN output
- Added pip installation support

Changed:

- New environment constructions
- Running process
- Uniform parameters control
- Output directories
- `createDataSet` generate cell type compostion and GNN input from raw input
- Input data format<|MERGE_RESOLUTION|>--- conflicted
+++ resolved
@@ -1,6 +1,5 @@
 # Change log
 
-<<<<<<< HEAD
 ## [2.0.0] - XXXX-XXX-XX
 
 Added:
@@ -21,10 +20,7 @@
 
 - Resolved bug in regularization loss calculation for multi-sample batches
 
-## [1.0.0] - XXXX-XXX-XX
-=======
 ## [1.0.0] - 2024-July-10
->>>>>>> 47211c75
 
 Added:
 
