# Change log

<<<<<<< HEAD
## [XXXXX] - XXXX-XXX-XX

- Added flexible cell type coding option
=======
## [0.0.8] - 2024-Jun-10

Added:

- Cell type composition visualization suppression parameter
- Niche cluster loadings visualization suppression parameter

Changed:

- Instruction for `analysis` installation
- Make log file and train loss in `analysis` part optional
- Get `edge_index` directly in `niche_net_constr` module
- Make losses name consistent with the paper

Fixed:

- Incorrect version display
>>>>>>> ed2903b9

## [0.0.7] - 2024-May-13

Added:

- Citation information
- New parameter `sample` in `analysis` module for plotting by sample
- Multiple cell type check in input data
- More detailed log output

Changed:

- Flexible figure size for some visualization
- IO options validation and output directories creation logic
- Device validate and use logic
- dataset load logic

Fixed:

- Fixed cell type composition read in analysis
- SpatialOmicsDataset using old saved data

Removed:

- Moved example dataset to Zenodo

## [0.0.6] - 2024-May-5

Added:

- Added `ONTraC_analysis` and `analysis` module
- Added `niche cluster` part in `GP.py`
- Added version information at the top of the output

Changed:

- Update package structures
- Update imports in `createDataSet.py`, `GP.py`, and `NTScore.py`
- Update package buildup settings in `pyproject.toml` and `MANIFEST.in`

Fixed:

- Fixed bug in `createDataSet.py`

## [0.0.5] - 2024-Apr-25

Added:

- Added `installation` tutorial
- Added `reproducible codes` for paper

Changed:

- Refactored the `pyproject.toml` according to setuptools
- Rename losses name to make them consistent with paper

Removed:

- Removed Unused imports and files
- Removed `setup.py`

## [0.0.4] - 2024-Apr-16

Added:

- Added `simulation` data and tutorial
- Added `niche cluster` information output
- Added `niche cluster` tutorial
- Added duplicate `Cell_ID` handle

Changed:

- Make this repository public

Fixed:

- Fixed errors when there is only 1 sample for `post-analysis` tutorial

## [0.0.3] - 2024-Apr-2

Added

- Added `post-analysis` tutorial

Changed:

- Updated dependent packages information
- Updated installation tutorial
- Updated `stereo-seq` example

## [0.0.2] - 2024-Mar-12

Added

- Added package description
- Added `.gitignore` to remove unnecessary files
- Added `ONTraC` for run all steps together
- Added `NTScore` for generate NTScore from GNN output
- Added pip installation support

Changed:

- New environment constructions
- Running process
- Uniform parameters control
- Output directories
- `createDataSet` generate cell type compostion and GNN input from raw input
- Input data format<|MERGE_RESOLUTION|>--- conflicted
+++ resolved
@@ -1,10 +1,9 @@
 # Change log
 
-<<<<<<< HEAD
 ## [XXXXX] - XXXX-XXX-XX
 
 - Added flexible cell type coding option
-=======
+
 ## [0.0.8] - 2024-Jun-10
 
 Added:
@@ -22,7 +21,6 @@
 Fixed:
 
 - Incorrect version display
->>>>>>> ed2903b9
 
 ## [0.0.7] - 2024-May-13
 
