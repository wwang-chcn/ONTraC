# Change log

<<<<<<< HEAD
## [2.0.0] - XXXX-XXX-XX

Added:

- Flexible cell type coding moduel
  - gene expression, embeddings, low resolution expression, and deconvoluted cell_type X gene
- Support to low resolution dataset
- Support to deconvoluted results as input
- Visualization for adjusted cell type composition
- Weighted NT score assign for niche clusters
- Visualization of cell clustering results

Changed:

- Updated default values for train loss weights
- Modified purity loss calculation to be independent of cell type number
- Default value of `MODULARITY_LOSS_WEIGHT` changed to 1
- Default value of `PURITY_LOSS_WEIGHT` changed to 30
- Default value of `BETA` changed to 0.3

Fixed:

- Resolved bug in regularization loss calculation for multi-sample batches
=======
## [1.1.3] - 2025-Jan-15

Changed:

- Make niche cluster visualization no longer dependent on NT score.
>>>>>>> 566be8db

## [1.1.2] - 2025-Jan-12

Added:

- Node size legend in niche cluster connectivities visualization

Changed:

- Make node color legend optional in niche cluster connectivities visualization

## [1.1.1] - 2025-Jan-6

Fixed:

- Wrong processing for sample name using int

## [1.1.0] - 2024-Nov-24

Changed:

- Make options and modules' name consistent
  - NN/niche network
  - GNN/graph neural network
  - NT/niche trajectory
  - Rename `createDataSet` to `ONTraC_NN`
  - Rename `NicheTrajectory` to `ONTraC_NT`
  - Rename `ONTraC_GP` to `ONTraC_GT`
- Refine the optparser structures
- Extract preprocessing modules

## [1.0.7] - 2024-Oct-23

Added:

- Niche cluster connectivity visualization for each sample
- Node colorbar for cluster connectivity visualization
- `scale factor` controlling the size of spatial-based plots
- `N_GCN_LAYERS` controlling the number of GCN layers in the model

Changed:

- Make `log` file optional for `ONTraC_analysis`

Fixed:

- Issues caused `ONTraC_GNN` still need dataset input

## [1.0.6] - 2024-Sep-20

Added:

- `ONTraC_GNN` for running GNN only
- GNN parameters group validation
- More functions descriptions under GNN part
- Transparent edges and colorbar for niche cluster connectivities visualization
- `TSP` method for Niche Trajectory construction

Changed:

- rename `GP` to `ONTraC_GP`

Fixed:

- Loading dataset error in `NicheTrajectory`
- Log printing error on Windows

## [1.0.5] - 2024-Sep-8

Added:

- Niche trajectory visualization suppression parameter

## [1.0.4] - 2024-Sep-3

Added:

- Integrate mudole with other workflow

## [1.0.3] - 2024-Aug-25

Added:

- GitHub conda building workflow

## [1.0.2] - 2024-Aug-21

Added:

- test module
- GitHub pytest workflow

## [1.0.1] - 2024-July-30

Added:

- `citation` info

## [1.0.0] - 2024-July-10

Added:

- `N_LOCAL` parameter
- Parameters validation for `niche_net_constr`

Changed:

- Support Python 3.10 and 3.12
- Refined Package structures
- Change the name of `NTScore` to `NicheTrajectory`
- Skip violinplot about cell type density along NT score in case of more than 100 cell types input

## [0.0.9] - 2024-Jun-20

Changed:

- Make the default value of beta consistent with our paper
- Update tutorials

Fixed:

- Input table handling: support int format for sample

## [0.0.8] - 2024-Jun-10

Added:

- Cell type composition visualization suppression parameter
- Niche cluster loadings visualization suppression parameter

Added:

- Cell type composition visualization suppression parameter
- Niche cluster loadings visualization suppression parameter

Changed:

- Instruction for `analysis` installation
- Make log file and train loss in `analysis` part optional
- Get `edge_index` directly in `niche_net_constr` module
- Make losses name consistent with the paper

Fixed:

- Incorrect version display

## [0.0.7] - 2024-May-13

Added:

- Citation information
- New parameter `sample` in `analysis` module for plotting by sample
- Multiple cell type check in input data
- More detailed log output

Changed:

- Flexible figure size for some visualization
- IO options validation and output directories creation logic
- Device validate and use logic
- dataset load logic

Fixed:

- Fixed cell type composition read in analysis
- SpatialOmicsDataset using old saved data

Removed:

- Moved example dataset to Zenodo

## [0.0.6] - 2024-May-5

Added:

- Added `ONTraC_analysis` and `analysis` module
- Added `niche cluster` part in `GP.py`
- Added version information at the top of the output

Changed:

- Update package structures
- Update imports in `createDataSet.py`, `GP.py`, and `NTScore.py`
- Update package buildup settings in `pyproject.toml` and `MANIFEST.in`

Fixed:

- Fixed bug in `createDataSet.py`

## [0.0.5] - 2024-Apr-25

Added:

- Added `installation` tutorial
- Added `reproducible codes` for paper

Changed:

- Refactored the `pyproject.toml` according to setuptools
- Rename losses name to make them consistent with paper

Removed:

- Removed Unused imports and files
- Removed `setup.py`

## [0.0.4] - 2024-Apr-16

Added:

- Added `simulation` data and tutorial
- Added `niche cluster` information output
- Added `niche cluster` tutorial
- Added duplicate `Cell_ID` handle

Changed:

- Make this repository public

Fixed:

- Fixed errors when there is only 1 sample for `post-analysis` tutorial

## [0.0.3] - 2024-Apr-2

Added

- Added `post-analysis` tutorial

Changed:

- Updated dependent packages information
- Updated installation tutorial
- Updated `stereo-seq` example

## [0.0.2] - 2024-Mar-12

Added

- Added package description
- Added `.gitignore` to remove unnecessary files
- Added `ONTraC` for running all steps together
- Added `NTScore` for generating NTScore from GNN output
- Added pip installation support

Changed:

- New environment constructions
- Running process
- Uniform parameters control
- Output directories
- `createDataSet` generate cell type composition and GNN input from raw input
- Input data format<|MERGE_RESOLUTION|>--- conflicted
+++ resolved
@@ -1,6 +1,5 @@
 # Change log
 
-<<<<<<< HEAD
 ## [2.0.0] - XXXX-XXX-XX
 
 Added:
@@ -23,14 +22,13 @@
 
 Fixed:
 
-- Resolved bug in regularization loss calculation for multi-sample batches
-=======
+- Resolved bug in regularization loss calculation for multi-sample batch
+
 ## [1.1.3] - 2025-Jan-15
 
 Changed:
 
 - Make niche cluster visualization no longer dependent on NT score.
->>>>>>> 566be8db
 
 ## [1.1.2] - 2025-Jan-12
 
