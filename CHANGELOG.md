# Change log

## [2.0.0] - XXXX-XXX-XX

<<<<<<< HEAD
Added:

- Added flexible cell type coding option
=======
Changed:

- Default value of train loss weights
>>>>>>> 6f89823b

Fixed:

- Fixed bug in regularization loss calculation for multi-sample in batch

## [0.0.9] - 2024-Jun-20

Changed:

- Make the default value of beta consistent with our paper
- Update tutorials

Fixed:

- Input table handling: support int format for sample

## [0.0.8] - 2024-Jun-10

Added:

- Cell type composition visualization suppression parameter
- Niche cluster loadings visualization suppression parameter

Changed:

- Instruction for `analysis` installation
- Make log file and train loss in `analysis` part optional
- Get `edge_index` directly in `niche_net_constr` module
- Make losses name consistent with the paper

Fixed:

- Incorrect version display

## [0.0.7] - 2024-May-13

Added:

- Citation information
- New parameter `sample` in `analysis` module for plotting by sample
- Multiple cell type check in input data
- More detailed log output

Changed:

- Flexible figure size for some visualization
- IO options validation and output directories creation logic
- Device validate and use logic
- dataset load logic

Fixed:

- Fixed cell type composition read in analysis
- SpatialOmicsDataset using old saved data

Removed:

- Moved example dataset to Zenodo

## [0.0.6] - 2024-May-5

Added:

- Added `ONTraC_analysis` and `analysis` module
- Added `niche cluster` part in `GP.py`
- Added version information at the top of the output

Changed:

- Update package structures
- Update imports in `createDataSet.py`, `GP.py`, and `NTScore.py`
- Update package buildup settings in `pyproject.toml` and `MANIFEST.in`

Fixed:

- Fixed bug in `createDataSet.py`

## [0.0.5] - 2024-Apr-25

Added:

- Added `installation` tutorial
- Added `reproducible codes` for paper

Changed:

- Refactored the `pyproject.toml` according to setuptools
- Rename losses name to make them consistent with paper

Removed:

- Removed Unused imports and files
- Removed `setup.py`

## [0.0.4] - 2024-Apr-16

Added:

- Added `simulation` data and tutorial
- Added `niche cluster` information output
- Added `niche cluster` tutorial
- Added duplicate `Cell_ID` handle

Changed:

- Make this repository public

Fixed:

- Fixed errors when there is only 1 sample for `post-analysis` tutorial

## [0.0.3] - 2024-Apr-2

Added

- Added `post-analysis` tutorial

Changed:

- Updated dependent packages information
- Updated installation tutorial
- Updated `stereo-seq` example

## [0.0.2] - 2024-Mar-12

Added

- Added package description
- Added `.gitignore` to remove unnecessary files
- Added `ONTraC` for run all steps together
- Added `NTScore` for generate NTScore from GNN output
- Added pip installation support

Changed:

- New environment constructions
- Running process
- Uniform parameters control
- Output directories
- `createDataSet` generate cell type compostion and GNN input from raw input
- Input data format<|MERGE_RESOLUTION|>--- conflicted
+++ resolved
@@ -2,15 +2,13 @@
 
 ## [2.0.0] - XXXX-XXX-XX
 
-<<<<<<< HEAD
 Added:
 
 - Added flexible cell type coding option
-=======
+
 Changed:
 
 - Default value of train loss weights
->>>>>>> 6f89823b
 
 Fixed:
 
