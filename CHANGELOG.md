--- conflicted
+++ resolved
@@ -1,6 +1,5 @@
 # Change log
 
-<<<<<<< HEAD
 ## [2.0.0] - XXXX-XXX-XX
 
 Added:
@@ -24,7 +23,7 @@
 Fixed:
 
 - Resolved bug in regularization loss calculation for multi-sample batch
-=======
+
 ## [XXXXX] - 2025-XXX-XX
 
 Added:
@@ -39,7 +38,6 @@
 Removed:
 
 - output named `consolidate_s.csv.gz` in `GNN_dir` to avoid ambiguity. Please use `niche_level_niche_cluster.csv.gz` instead.
->>>>>>> 729381fb
 
 ## [1.1.4] - 2025-Mar-5
 
