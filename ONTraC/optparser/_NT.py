import os
import sys
from optparse import OptionParser, Values

from ..log import *
from ._IO import *
from ._train import *

# ------------------------------------
# Constants
# ------------------------------------
IO_OPTIONS = ['preprocessing_dir', 'GNN_dir', 'NTScore_dir']


# ------------------------------------
# Functions
# ------------------------------------
def prepare_NT_optparser() -> OptionParser:
    """
    Prepare optparser object. New options will be added in thisfunction first.
    """
    program_name = os.path.basename(sys.argv[0])
    usage = f'''USAGE: {program_name} <--preprocessing-dir PREPROCESSING_DIR> <--GNN-dir GNN_DIR> <--NTScore-dir NTSCORE_DIR>'''
    description = 'PseudoTime: Calculate PseudoTime for each node in a graph'

    # option processor
    optparser = OptionParser(version=f'{program_name} 0.1', description=description, usage=usage, add_help_option=True)

<<<<<<< HEAD
    group_basic = add_basic_options_group(optparser)
=======
    add_IO_options_group(optparser=optparser, io_options=IO_OPTIONS)
>>>>>>> 40455c60

    return optparser


def opt_NT_validate(optparser: OptionParser) -> Values:
    """Validate options from a OptParser object.

    Ret: Validated options object.
    """

    (options, args) = optparser.parse_args()

<<<<<<< HEAD
    validate_basic_options(optparser, options, output_dir_exist_OK=True)

    # print parameters to stdout
    info('--------------------- RUN memo ---------------------')
    write_basic_options_memo(options)
    info('----------------------------------------------------')
=======
    validate_io_options(optparser, options, IO_OPTIONS)

    # print parameters to stdout
    info('------------------ RUN params memo ------------------ ')
    write_io_options_memo(options)
    info('--------------- RUN params memo end ----------------- ')
>>>>>>> 40455c60

    return options<|MERGE_RESOLUTION|>--- conflicted
+++ resolved
@@ -26,11 +26,7 @@
     # option processor
     optparser = OptionParser(version=f'{program_name} 0.1', description=description, usage=usage, add_help_option=True)
 
-<<<<<<< HEAD
-    group_basic = add_basic_options_group(optparser)
-=======
     add_IO_options_group(optparser=optparser, io_options=IO_OPTIONS)
->>>>>>> 40455c60
 
     return optparser
 
@@ -43,20 +39,13 @@
 
     (options, args) = optparser.parse_args()
 
-<<<<<<< HEAD
     validate_basic_options(optparser, options, output_dir_exist_OK=True)
+    validate_pseudotime_options(optparser, options)
 
     # print parameters to stdout
     info('--------------------- RUN memo ---------------------')
     write_basic_options_memo(options)
+    write_pseudotime_options_memo(options)
     info('----------------------------------------------------')
-=======
-    validate_io_options(optparser, options, IO_OPTIONS)
-
-    # print parameters to stdout
-    info('------------------ RUN params memo ------------------ ')
-    write_io_options_memo(options)
-    info('--------------- RUN params memo end ----------------- ')
->>>>>>> 40455c60
 
     return options