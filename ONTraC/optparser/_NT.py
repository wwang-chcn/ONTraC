import os
import sys
from optparse import OptionParser, Values

from ..log import *
from ._IO import *
from ._train import *

# ------------------------------------
# Constants
# ------------------------------------
IO_OPTIONS = ['preprocessing_dir', 'GNN_dir', 'NTScore_dir']


# ------------------------------------
# Functions
# ------------------------------------
def prepare_NT_optparser() -> OptionParser:
    """
    Prepare optparser object. New options will be added in thisfunction first.
    """
    program_name = os.path.basename(sys.argv[0])
    usage = f'''USAGE: {program_name} <--preprocessing-dir PREPROCESSING_DIR> <--GNN-dir GNN_DIR> <--NTScore-dir NTSCORE_DIR>'''
    description = 'PseudoTime: Calculate PseudoTime for each node in a graph'

    # option processor
    optparser = OptionParser(version=f'{program_name} 0.1', description=description, usage=usage, add_help_option=True)

    add_IO_options_group(optparser=optparser, io_options=IO_OPTIONS)

    return optparser


def opt_NT_validate(optparser: OptionParser) -> Values:
    """Validate options from a OptParser object.

    Ret: Validated options object.
    """

    (options, args) = optparser.parse_args()

    validate_basic_options(optparser, options, output_dir_exist_OK=True)
    validate_pseudotime_options(optparser, options)

    # print parameters to stdout
<<<<<<< HEAD
    info('--------------------- RUN memo ---------------------')
    write_basic_options_memo(options)
    write_pseudotime_options_memo(options)
    info('----------------------------------------------------')
=======
    info('------------------ RUN params memo ------------------ ')
    write_io_options_memo(options, IO_OPTIONS)
    info('--------------- RUN params memo end ----------------- ')
>>>>>>> 237a9fd0

    return options<|MERGE_RESOLUTION|>--- conflicted
+++ resolved
@@ -39,19 +39,11 @@
 
     (options, args) = optparser.parse_args()
 
-    validate_basic_options(optparser, options, output_dir_exist_OK=True)
-    validate_pseudotime_options(optparser, options)
+    validate_io_options(optparser, options, IO_OPTIONS)
 
     # print parameters to stdout
-<<<<<<< HEAD
-    info('--------------------- RUN memo ---------------------')
-    write_basic_options_memo(options)
-    write_pseudotime_options_memo(options)
-    info('----------------------------------------------------')
-=======
     info('------------------ RUN params memo ------------------ ')
     write_io_options_memo(options, IO_OPTIONS)
     info('--------------- RUN params memo end ----------------- ')
->>>>>>> 237a9fd0
 
     return options