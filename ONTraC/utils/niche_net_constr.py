--- conflicted
+++ resolved
@@ -85,26 +85,20 @@
     coordinates = sample_data_df[['x', 'y']].values
     kdtree = cKDTree(data=coordinates)
     dis_matrix, indices_matrix = kdtree.query(x=coordinates, k=options.n_neighbors + 1)  # include self
-<<<<<<< HEAD
-    np.savetxt(f'{options.output}/{sample_name}_NeighborIndicesMatrix.csv.gz', indices_matrix,
-               delimiter=',')  # save indices matrix
-=======
     np.savetxt(f'{options.preprocessing_dir}/{sample_name}_NeighborIndicesMatrix.csv.gz', indices_matrix, delimiter=',')  # save indices matrix
->>>>>>> 40455c60
 
     # save edge index file
     # 1) convert edge index to csr_matrix
     # 2) make it bidirectional
     # 3) convert it to edge index back
     # 4) save it
-<<<<<<< HEAD
     src_indices = np.repeat(np.arange(coordinates.shape[0]), options.n_neighbors)
     dst_indices = indices_matrix[:, 1:].flatten()  # remove self
     adj_matrix = csr_matrix((np.ones(dst_indices.shape[0]), (src_indices, dst_indices)),
                             shape=(N, N))  # convert to csr_matrix
     adj_matrix = adj_matrix + adj_matrix.transpose()  # make it bidirectional
     edge_index = np.argwhere(adj_matrix.todense() > 0)  # convert it to edge index back
-    edge_index_file = f'{options.output}/{sample_name}_EdgeIndex.csv.gz'
+    edge_index_file = f'{options.preprocessing_dir}/{sample_name}_EdgeIndex.csv.gz'
     np.savetxt(edge_index_file, edge_index, delimiter=',', fmt='%d')
 
     # calculate niche_weight_matrix and normalize it using self node and 20-th neighbor using a gaussian kernel
@@ -115,24 +109,9 @@
     dst_indices = indices_matrix.flatten()  # include self
     niche_weight_matrix_csr = csr_matrix((niche_weight_matrix.flatten(), (src_indices, dst_indices)),
                                          shape=(N, N))  # convert to csr_matrix
-    save_npz(file=f'{options.output}/{sample_name}_NicheWeightMatrix.npz',
+    save_npz(file=f'{options.preprocessing_dir}/{sample_name}_NicheWeightMatrix.npz',
              matrix=niche_weight_matrix_csr)  # save weight matrix
     cell_to_niche_matrix = niche_weight_matrix_csr / niche_weight_matrix_csr.sum(axis=1)  # N x N
-=======
-    edge_index = np.argwhere(indices_matrix[:, 1:] > -1)  # remove self
-    adj_matrix = csr_matrix((np.ones(edge_index.shape[0]), (edge_index[:, 0], edge_index[:, 1])), shape=(N, N))
-    adj_matrix = adj_matrix + adj_matrix.transpose()
-    edge_index = np.argwhere(adj_matrix.todense() > 0)
-    edge_index_file = f'{options.preprocessing_dir}/{sample_name}_EdgeIndex.csv.gz'
-    np.savetxt(edge_index_file, edge_index, delimiter=',', fmt='%d')
-
-    # calculate weight matrix
-    # normalize the distance matrix using self node and 20-th neighbor using a gaussian kernel
-    norm_dis_matrix = np.apply_along_axis(func1d=gauss_dist_1d, axis=1, arr=dis_matrix, n_local=n_local)  # N x (k + 1)
-    norm_dis_matrix = norm_dis_matrix / norm_dis_matrix.sum(axis=1, keepdims=True)  # normalize
-    np.savetxt(f'{options.preprocessing_dir}/{sample_name}_NicheWeightMatrix.csv.gz', norm_dis_matrix,
-               delimiter=',')  # save weight matrix
->>>>>>> 40455c60
 
     # calculate cell type composition
     sample_data_df.Cell_Type.cat.codes.values
