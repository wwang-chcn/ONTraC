--- conflicted
+++ resolved
@@ -27,10 +27,6 @@
 
     finally:
         pass
-<<<<<<< HEAD
-=======
-
->>>>>>> 96b2df45
         # Remove temporary directories
         # if hasattr(options, 'NN_dir'):
         #     shutil.rmtree(options.NN_dir)
@@ -39,11 +35,7 @@
         # if hasattr(options, 'NT_dir'):
         #     shutil.rmtree(options.NT_dir)
         # if hasattr(options, 'output'):
-<<<<<<< HEAD
-        #     shutil.rmtree(options.output)
-=======
         #     shutil.rmtree(options.output)
 
         # Remove generated files
-        os.remove(f'{options.NN_dir}/meta_data.csv.gz')
->>>>>>> 96b2df45
+        os.remove(f'{options.NN_dir}/meta_data.csv.gz')