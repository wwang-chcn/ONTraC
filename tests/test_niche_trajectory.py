<<<<<<< HEAD
from optparse import Values
=======
from unittest.mock import Mock
>>>>>>> 52b288a6

import numpy as np
import pytest

from ONTraC.niche_trajectory._niche_trajectory import (
    get_niche_NTScore, get_niche_trajectory_path, trajectory_path_to_NC_score)
<<<<<<< HEAD


@pytest.fixture
def options() -> Values:
    # Create an options object for testing
    _options = Values()
    _options.equal_space = True  # TODO: test for equal_space=False
    return _options
=======
>>>>>>> 52b288a6


def test_get_niche_trajectory_path() -> None:
    """
    Test the function get_niche_trajectory_path.
    
    :return: None.
    """

    # Test case: Adjacency matrix with 5 nodes
    adj_matrix = np.array([[0, 1, 0, 1, 0], [1, 0, 1, 0, 1], [0, 1, 0, 1, 0], [1, 0, 1, 0, 1], [0, 1, 0, 1, 0]])
    expected_path = [0, 1, 2, 3, 4]

    options = Mock()

    options.trajectory_construct = "BF"
    assert get_niche_trajectory_path(options=options, niche_adj_matrix=adj_matrix) == expected_path

    options.trajectory_construct = "TSP"
    assert get_niche_trajectory_path(options=options, niche_adj_matrix=adj_matrix) == expected_path


def test_trajectory_path_to_NC_score(options: Values):
    """
    Test the function trajectory_path_to_NC_score.
    :param options: Values, options.
    :return: None.
    """

    # Test case: Niche trajectory path with 6 clusters
    niche_trajectory_path = [1, 2, 3, 4, 5, 0]
    expected_NT_score = np.array([1., 0., 0.2, 0.4, 0.6, 0.8])
    gen_NT_score = trajectory_path_to_NC_score(options=options,
                                               niche_trajectory_path=niche_trajectory_path,
                                               niche_clustering_sum=np.array(
                                                   [132.15, 481.15, 458.1, 35.94, 785.2, 53.157]))
    assert np.allclose(gen_NT_score, expected_NT_score)


def test_get_niche_NTScore(options: Values):
    """
    Test the function get_niche_NTScore.
    :param options: Values, options.
    :return: None.
    """

    # Test case: Niche cluster loading with 3 clusters and adjacency matrix with 3 nodes
    niche_cluster_loading = np.array([[0.1, 0.2, 0.7], [0.4, 0.5, 0.1], [0.6, 0.1, 0.3]])  # #niche x #niche_cluster
    niche_adj_matrix = np.array([[0, 1, 0], [1, 0, 1], [0, 1, 0]])
    expected_niche_cluster_score = np.array([0, 0.5, 1])
    expected_niche_level_NTScore = np.array([0.8, 0.35, 0.35])
<<<<<<< HEAD
=======

    options = Mock()
    options.trajectory_construct = "BF"
>>>>>>> 52b288a6

    niche_cluster_score, niche_level_NTScore = get_niche_NTScore(options=options,
                                                                 niche_cluster_loading=niche_cluster_loading,
                                                                 niche_adj_matrix=niche_adj_matrix)

    assert np.allclose(niche_cluster_score, expected_niche_cluster_score)
    assert np.allclose(niche_level_NTScore, expected_niche_level_NTScore)<|MERGE_RESOLUTION|>--- conflicted
+++ resolved
@@ -1,25 +1,9 @@
-<<<<<<< HEAD
-from optparse import Values
-=======
 from unittest.mock import Mock
->>>>>>> 52b288a6
 
 import numpy as np
-import pytest
 
 from ONTraC.niche_trajectory._niche_trajectory import (
     get_niche_NTScore, get_niche_trajectory_path, trajectory_path_to_NC_score)
-<<<<<<< HEAD
-
-
-@pytest.fixture
-def options() -> Values:
-    # Create an options object for testing
-    _options = Values()
-    _options.equal_space = True  # TODO: test for equal_space=False
-    return _options
-=======
->>>>>>> 52b288a6
 
 
 def test_get_niche_trajectory_path() -> None:
@@ -42,12 +26,15 @@
     assert get_niche_trajectory_path(options=options, niche_adj_matrix=adj_matrix) == expected_path
 
 
-def test_trajectory_path_to_NC_score(options: Values):
+def test_trajectory_path_to_NC_score():
     """
     Test the function trajectory_path_to_NC_score.
     :param options: Values, options.
     :return: None.
     """
+
+    options = Mock()
+    options.equal_space = True
 
     # Test case: Niche trajectory path with 6 clusters
     niche_trajectory_path = [1, 2, 3, 4, 5, 0]
@@ -59,7 +46,7 @@
     assert np.allclose(gen_NT_score, expected_NT_score)
 
 
-def test_get_niche_NTScore(options: Values):
+def test_get_niche_NTScore():
     """
     Test the function get_niche_NTScore.
     :param options: Values, options.
@@ -71,12 +58,9 @@
     niche_adj_matrix = np.array([[0, 1, 0], [1, 0, 1], [0, 1, 0]])
     expected_niche_cluster_score = np.array([0, 0.5, 1])
     expected_niche_level_NTScore = np.array([0.8, 0.35, 0.35])
-<<<<<<< HEAD
-=======
 
     options = Mock()
     options.trajectory_construct = "BF"
->>>>>>> 52b288a6
 
     niche_cluster_score, niche_level_NTScore = get_niche_NTScore(options=options,
                                                                  niche_cluster_loading=niche_cluster_loading,
