[build-system]
requires = ["setuptools >= 61.0", "wheel"]
build-backend = "setuptools.build_meta"

[project]
name = "ONTraC"
authors = [
          {name = "Wen Wang", email = "wwang.bio@gmail.com"},
          {name = "Shiwei Zheng", email = "swzheng29@gmail.com"},
          {name = "Crystal Shin", email = "sjcshin5040@gmail.com"},
          {name = "Joselyn C. Chávez-Fuentes", email = "joselynchavezf@gmail.com"},
          {name = "Guo-Cheng Yuan", email = "gcyuan@gmail.com"},
          ]
description = "A niche-centered, machine learning method for constructing spatially continuous trajectories"
readme = "README.md"
requires-python = ">=3.10,<3.13"
keywords = ["graph neural network", "pytorch", "pytorch geometric", "trajectory inference", "spatial omics"]
license = {text = "MIT"}
classifiers = [
    "Development Status :: 5 - Production/Stable",
    "Intended Audience :: Science/Research",
    "License :: OSI Approved :: MIT License",
    "Operating System :: OS Independent",
    "Programming Language :: Python :: 3",
    "Programming Language :: Python :: 3.10",
    "Programming Language :: Python :: 3.11",
    "Programming Language :: Python :: 3.12",
    "Topic :: Software Development :: Libraries :: Python Modules"
]
dependencies = [
    "pyyaml==6.0.1",
    "pandas==2.2.1",
<<<<<<< HEAD
    "torch==2.2.1",
    "torch-geometric==2.5.0",
    "umap-learn==0.5.6",
    "harmonypy==0.0.10",
    "leidenalg==0.10.2",
=======
    "scipy>=1.14.0,<1.15.0a0",
    "torch>=2.6.0,<2.7.0a0",
    "torch-geometric>=2.6.0,<2.7.0a0",
>>>>>>> f2c81097
    "session-info"
]
dynamic = ["version"]

[project.optional-dependencies]
analysis = [
    "matplotlib<3.9",
    "seaborn"]
test = [
    "matplotlib<3.9",
    "seaborn",
    "pytest",
    "black",
    "flake8",
    "isort",
    "mypy",]
dev = [
    "matplotlib<3.9",
    "seaborn",
    "pytest",
    "black",
    "flake8",
    "isort",
    "mypy",
    "pre-commit",
    "setuptools",
    "twine",
    "build"]

[project.scripts]
ONTraC = "ONTraC.bin.ONTraC:main"
ONTraC_NN = "ONTraC.bin.ONTraC_NN:main"
ONTraC_GNN = "ONTraC.bin.ONTraC_GNN:main"
ONTraC_GT = "ONTraC.bin.ONTraC_GT:main"
ONTraC_NT = "ONTraC.bin.ONTraC_NT:main"
ONTraC_analysis = "ONTraC.bin.ONTraC_analysis:main"
createDataSet = "ONTraC.bin.createDataSet:main"
NicheTrajectory = "ONTraC.bin.NicheTrajectory:main"
ONTraC_GP = "ONTraC.bin.ONTraC_GP:main"

[project.urls]
Homepage = "https://github.com/gyuanlab/ONTraC"
"Repository" = "https://github.com/gyuanlab/ONTraC"
"Issue Tracker" = "https://github.com/gyuanlab/ONTraC/issues"

[tool.setuptools.dynamic]
version = {attr = "ONTraC.__version__"}

[tool.setuptools.packages.find]
where = ["src"]

[tool.setuptools.package-data]
"ONTraC.external" = ["STdeconvolve.R"]<|MERGE_RESOLUTION|>--- conflicted
+++ resolved
@@ -30,17 +30,12 @@
 dependencies = [
     "pyyaml==6.0.1",
     "pandas==2.2.1",
-<<<<<<< HEAD
-    "torch==2.2.1",
-    "torch-geometric==2.5.0",
+    "scipy>=1.14.0,<1.15.0a0",
+    "torch>=2.6.0,<2.7.0a0",
+    "torch-geometric>=2.6.0,<2.7.0a0",
     "umap-learn==0.5.6",
     "harmonypy==0.0.10",
     "leidenalg==0.10.2",
-=======
-    "scipy>=1.14.0,<1.15.0a0",
-    "torch>=2.6.0,<2.7.0a0",
-    "torch-geometric>=2.6.0,<2.7.0a0",
->>>>>>> f2c81097
     "session-info"
 ]
 dynamic = ["version"]
